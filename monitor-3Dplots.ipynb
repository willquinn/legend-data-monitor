--- conflicted
+++ resolved
@@ -36,7 +36,7 @@
   },
   {
    "cell_type": "code",
-<<<<<<< HEAD
+
    "execution_count": 2,
    "id": "8763a469-bf1f-483b-a67a-4456f98f56be",
    "metadata": {},
@@ -55,10 +55,6 @@
    "cell_type": "code",
    "execution_count": 3,
    "id": "db6164f5-7c91-4619-b408-1e8fbed76475",
-=======
-   "execution_count": null,
-   "id": "9ed6cd3e-4d5c-4da1-a2ce-95fe18d834d4",
->>>>>>> 826f57c5
    "metadata": {},
    "outputs": [],
    "source": [
@@ -67,33 +63,8 @@
     "datatype    = 'phy'\n",
     "foldername  = 'out'\n",
     "\n",
-<<<<<<< HEAD
-    "pkl_name = exp + '-' + period "
-   ]
-  },
-  {
-   "cell_type": "code",
-   "execution_count": 4,
-   "id": "9ed6cd3e-4d5c-4da1-a2ce-95fe18d834d4",
-   "metadata": {},
-   "outputs": [
-    {
-     "name": "stdout",
-     "output_type": "stream",
-     "text": [
-      "Available runs:  ['r025', 'r026', 'r022']\n",
-      "\n",
-      "geds map: ['string1', 'string2', 'string7', 'string8']\n",
-      "geds par: ['baseline', 'bl_mean', 'bl_std', 'AoE', 'cuspEmax', 'A_max', 'cal_puls', 'AoE_Classifier']\n",
-      "Time intervals: [('2022/09/20 09:00 -> 2022/09/20 12:00', '20220920T090000Z_20220920T120000Z'), ('2022/09/20 12:00 -> 2022/09/20 15:00', '20220920T120000Z_20220920T150000Z'), ('2022/09/20 15:00 -> 2022/09/20 18:00', '20220920T150000Z_20220920T180000Z'), ('2022/09/20 20:00 -> 2022/09/20 23:00', '20220920T200000Z_20220920T230000Z'), ('2022/09/21 05:00 -> 2022/09/21 10:00', '20220921T050000Z_20220921T100000Z'), ('all', 'all')]\n"
-     ]
-    }
-   ],
-   "source": [
-=======
     "pkl_name = exp + '-' + period\n",
     "\n",
->>>>>>> 826f57c5
     "pkl_files = os.listdir(f'{foldername}/pkl-files/par-vs-time/')\n",
     "pkl_files = [file for file in pkl_files if 'pkl' in file] \n",
     "\n",
@@ -111,13 +82,8 @@
     "    geds_map = list(dict.fromkeys([file.split('-')[-1].split('.')[0] for file in geds_list]))\n",
     "    # parameters\n",
     "    geds_par = list(dict.fromkeys([file.split('-')[-2] for file in geds_list]))\n",
-<<<<<<< HEAD
     "    geds_date = sorted(list(dict.fromkeys([file.split('-')[4] for file in geds_list_with_date])))\n",
     "\n",
-=======
-    "    geds_date = sorted(list(dict.fromkeys([file.split('-')[4] for file in geds_list])))\n",
-    "    # date\n",
->>>>>>> 826f57c5
     "    print(\"\\ngeds map:\", geds_map)\n",
     "    print(\"geds par:\", geds_par)\n",
     "else: \n",
@@ -126,7 +92,6 @@
     "\n",
     "geds_date_formatted = [get_day_hour(date) for date in geds_date]\n",
     "geds_time_option = [(key, value) for key,value in zip(geds_date_formatted, geds_date)]\n",
-<<<<<<< HEAD
     "geds_time_option.append((\"all\", \"all\"))\n",
     "print(\"Time intervals:\", geds_time_option)"
    ]
@@ -149,14 +114,6 @@
     }
    ],
    "source": [
-=======
-    "if \"no time cuts\" in geds_date_formatted:\n",
-    "    geds_time_option = [('all','no_time_cuts')]\n",
-    "    geds_date = ['no_time_cuts']\n",
-    "\n",
-    "\n",
-    "\n",
->>>>>>> 826f57c5
     "# spms\n",
     "if spms_list != []:\n",
     "    # configuration\n",
@@ -261,11 +218,7 @@
     "# slider for z-axis range\n",
     "zrange_slider = widget.FloatRangeSlider(\n",
     "    #min=-50000, max=50000, step=1000, value=[-500,500], \n",
-<<<<<<< HEAD
-    "    min=-1e6, max=1e6, step=1, value=[-100,100], \n",
-=======
     "    min=-1000000, max=1000000, step=1, value=[-1000000,1000000], \n",
->>>>>>> 826f57c5
     "    readout_format='d', \n",
     "    description='z-axis range',\n",
     "    width='1000px'\n",
@@ -376,23 +329,12 @@
    ],
    "source": [
     "def plot_geds_3D(zrange, elevation, azimuth, time_select, parameter, string, run):\n",
-<<<<<<< HEAD
-    "    if time_select == 'all':\n",
-    "        ax = pkl.load(open(f'{foldername}/pkl-files/par-vs-time/{pkl_name}-{run}-{datatype}-{parameter}-{string}.pkl', 'rb'))\n",
-    "        print(f'{foldername}/pkl-files/par-vs-time/{pkl_name}-{run}-{datatype}-{parameter}-{string}.pkl')\n",
-    "        \n",
-    "    else:\n",
-    "        ax = pkl.load(open(f'{foldername}/pkl-files/par-vs-time/{pkl_name}-{run}-{datatype}-{time_select}-{parameter}-{string}.pkl', 'rb'))\n",
-    "        print(f'{foldername}/pkl-files/par-vs-time/{pkl_name}-{run}-{datatype}-{parameter}-{string}.pkl')\n",
-    "\n",
-    "#    ax.set_zlim3d(zrange)\n",
-=======
+
     "    if time_select == 'no_time_cuts':\n",
     "        ax = pkl.load(open(f'{foldername}/pkl-files/par-vs-time/{pkl_name}-{run}-{datatype}-{parameter}-{string}.pkl', 'rb'))\n",
     "    else:\n",
     "        ax = pkl.load(open(f'{foldername}/pkl-files/par-vs-time/{pkl_name}-{run}-{datatype}-{time_select}-{parameter}-{string}.pkl', 'rb'))\n",
     "    ax.set_zlim3d(zrange)\n",
->>>>>>> 826f57c5
     "    ax.figure.set_size_inches(12,7)\n",
     "#    z_lim = ax.get_zlim()\n",
     "#    ax.view_init(elevation, azimuth) # <- to rotate the plot\n",
