--- conflicted
+++ resolved
@@ -714,238 +714,6 @@
     return config
 
 
-<<<<<<< HEAD
-=======
-# -------------------------------------------------------------------------
-# Saving related functions
-# -------------------------------------------------------------------------
-
-
-def save_df_and_info(df: DataFrame, plot_info: dict) -> dict:
-    """Return a dictionary containing a dataframe for the parameter(s) under study for a given subsystem. The plotting info are saved too."""
-    par_dict_content = {
-        "df_" + plot_info["subsystem"]: df,  # saving dataframe
-        "plot_info": plot_info,  # saving plotting info
-    }
-
-    return par_dict_content
-
-
-def build_out_dict(
-    plot_settings: list,
-    par_dict_content: dict,
-    out_dict: dict,
-):
-    """
-    Build the output dictionary based on the input 'saving' option.
-
-    Parameters
-    ----------
-    plot_settings
-        Dictionary with settings for plotting. It contains the following keys: 'parameters', 'event_type', 'plot_structure', 'resampled', 'plot_style', 'variation', 'time_window', 'range', 'saving', 'plt_path'
-    par_dict_content
-        Dictionary containing, for a given parameter, the dataframe with data and a dictionary with info for plotting (e.g. plot style, title, units, labels, ...)
-    out_dict
-        Dictionary that is returned, containing the objects that need to be saved.
-    """
-    saving = plot_settings["saving"] if "saving" in plot_settings.keys() else None
-    plt_path = plot_settings["plt_path"] if "plt_path" in plot_settings.keys() else None
-    plot_info = par_dict_content["plot_info"]
-
-    # we overwrite the object with a new one
-    if saving == "overwrite":
-        out_dict = build_dict(plot_settings, plot_info, par_dict_content, out_dict)
-
-    # we retrieve the already existing shelve object, and we append new things to it; the parameter here is fixed
-    if saving == "append":
-        # the file does not exist, so we create it
-        if not os.path.exists(plt_path + "-" + plot_info["subsystem"] + ".dat"):
-            out_dict = build_dict(plot_settings, plot_info, par_dict_content, out_dict)
-
-        # the file exists, so we are going to append data
-        else:
-            logger.info(
-                "There is already a file containing output data. Appending new data to it right now..."
-            )
-            # open already existing shelve file
-            with shelve.open(plt_path + "-" + plot_info["subsystem"], "r") as shelf:
-                old_dict = dict(shelf)
-
-            # one parameter case
-            if (
-                isinstance(plot_settings["parameters"], list)
-                and len(plot_settings["parameters"]) == 1
-            ) or isinstance(plot_settings["parameters"], str):
-                logger.debug("... appending new data for the one-parameter case")
-                out_dict = append_new_data(
-                    plot_settings["parameters"][0]
-                    if isinstance(plot_settings["parameters"], list)
-                    else plot_settings["parameters"],
-                    plot_settings,
-                    plot_info,
-                    old_dict,
-                    par_dict_content,
-                    plt_path,
-                )
-            # multi-parameters case
-            if (
-                isinstance(plot_settings["parameters"], list)
-                and len(plot_settings["parameters"]) > 1
-            ):
-                logger.debug("... appending new data for the multi-parameters case")
-                for param in plot_settings["parameters"]:
-                    out_dict = append_new_data(
-                        param,
-                        plot_settings,
-                        plot_info,
-                        old_dict,
-                        par_dict_content,
-                        plt_path,
-                    )
-
-    return out_dict
-
-
-def build_dict(
-    plot_settings: list, plot_info: list, par_dict_content: dict, out_dict: dict
-) -> dict:
-    """Create a dictionary with the correct format for being saved in the final shelve object."""
-    # get the parameters under study (can be one, can be more for 'par vs par' plot style)
-    params = (
-        plot_info["parameters"]
-        if "parameters" in plot_info.keys()
-        else plot_info["parameter"]
-    )
-
-    # one parameter
-    if (isinstance(params, list) and len(params) == 1) or isinstance(params, str):
-        logger.debug("... building the output dictionary in the one-parameter case")
-        if isinstance(params, list):
-            param = params[0]
-        if isinstance(params, str):
-            param = params
-        parameter = param.split("_var")[0] if "_var" in param else param
-        par_dict_content["plot_info"] = get_param_info(
-            param, par_dict_content["plot_info"]
-        )
-        # --- building up the output dictionary
-        # event type key is already there
-        if plot_settings["event_type"] in out_dict.keys():
-            out_dict[plot_settings["event_type"]][parameter] = par_dict_content
-        # event type key is NOT there
-        else:
-            # empty dictionary (not filled yet)
-            if len(out_dict.keys()) == 0:
-                out_dict = {plot_settings["event_type"]: {parameter: par_dict_content}}
-            # the dictionary already contains something (but for another event type selection)
-            else:
-                out_dict[plot_settings["event_type"]] = {parameter: par_dict_content}
-    # more than one parameter
-    if isinstance(params, list) and len(params) > 1:
-        logger.debug("... building the output dictionary in the multi-parameters case")
-        # we have to polish our dataframe and plot_info dictionary from other parameters...
-        # --- original plot info
-        # ::::::::::::::::::::::::::::::::::::::::::: example 'plot_info_all' :::::::::::::::::::::::::::::::::::::::::::
-        # {'title': 'Plotting cuspEmax vs baseline', 'subsystem': 'geds', 'locname': 'string',
-        #  'plot_style': 'par vs par', 'time_window': '10T', 'resampled': 'no', 'range': [None, None], 'std': False,
-        #  'unit': {'cuspEmax_var': 'ADC', 'baseline_var': 'ADC'},
-        #  'label': {'cuspEmax_var': 'cuspEmax', 'baseline_var': 'FPGA baseline'},
-        #  'unit_label': {'cuspEmax_var': '%', 'baseline_var': '%'},
-        #  'limits': {'cuspEmax_var': [-0.025, 0.025], 'baseline_var': [-5, 5]},
-        #  'parameters': ['cuspEmax_var', 'baseline_var'],
-        #  'param_mean': ['cuspEmax_mean', 'baseline_mean']}
-        plot_info_all = par_dict_content["plot_info"]
-
-        # --- original dataframes coming from the analysis
-        df_all = par_dict_content["df_" + plot_info_all["subsystem"]]
-
-        for param in params:
-            parameter = param.split("_var")[0] if "_var" in param else param
-
-            # --- cleaned plot info
-            # ::::::::::::::::::::::::::::::::::::::::::: example 'plot_info_param' :::::::::::::::::::::::::::::::::::::::::::
-            # {'title': 'Prove in corso', 'subsystem': 'geds', 'locname': 'string', 'plot_style': 'par vs par', 'time_window': '10T',
-            #  'resampled': 'no', 'range': [None, None], 'std': False, 'unit': 'ADC', 'label': 'cuspEmax', 'unit_label': '%',
-            #  'limits': [-0.025, 0.025], 'param_mean': 'cuspEmax_mean', 'parameter': 'cuspEmax_var', 'variation': True}
-            plot_info_param = get_param_info(param, plot_info_all)
-
-            # --- cleaned df
-            df_param = get_param_df(parameter, df_all)
-
-            # --- rebuilding the 'par_dict_content' for the parameter under study
-            par_dict_content = save_df_and_info(df_param, plot_info_param)
-
-            # --- building up the output dictionary
-            # event type key is already there
-            if plot_settings["event_type"] in out_dict.keys():
-                out_dict[plot_settings["event_type"]][parameter] = par_dict_content
-            # event type key is NOT there
-            else:
-                # empty dictionary (not filled yet)
-                if len(out_dict.keys()) == 0:
-                    out_dict = {
-                        plot_settings["event_type"]: {parameter: par_dict_content}
-                    }
-                # the dictionary already contains something (but for another event type selection)
-                else:
-                    out_dict[plot_settings["event_type"]] = {
-                        parameter: par_dict_content
-                    }
-
-    return out_dict
-
-
-def append_new_data(
-    param: str,
-    plot_settings: dict,
-    plot_info: dict,
-    old_dict: dict,
-    par_dict_content: dict,
-    plt_path: str,
-) -> dict:
-    # the parameter is there
-    parameter = param.split("_var")[0] if "_var" in param else param
-    event_type = plot_settings["event_type"]
-
-    if old_dict["monitoring"][event_type][parameter]:
-        # get already present df
-        old_df = old_dict["monitoring"][event_type][parameter][
-            "df_" + plot_info["subsystem"]
-        ].copy()
-        old_df = check_level0(old_df)
-
-        # get new df (plot_info object is the same as before, no need to get it and update it)
-        new_df = par_dict_content["df_" + plot_info["subsystem"]].copy()
-        # --- cleaned df
-        new_df = get_param_df(parameter, new_df)
-
-        # --- we have to copy the new means in the old one, otherwise we end up with two values (consider they have different lengths!)
-        # Create a dictionary mapping 'channel' values to 'parameter_mean' values from new_df
-        mean_dict = new_df.set_index("channel")[parameter + "_mean"].to_dict()
-        # Update 'parameter_mean' values in old_df based on the dictionary mapping
-        old_df[parameter + "_mean"] = (
-            old_df["channel"].map(mean_dict).fillna(old_df[parameter + "_mean"])
-        )
-
-        # concatenate the two dfs (channels are no more grouped; not a problem)
-        merged_df = DataFrame.empty
-        merged_df = concat([old_df, new_df], ignore_index=True, axis=0)
-        merged_df = merged_df.reset_index()
-        merged_df = check_level0(merged_df)
-        # re-order content in order of channels/timestamps
-        merged_df = merged_df.sort_values(["channel", "datetime"])
-
-        # redefine the dict containing the df and plot_info
-        par_dict_content = {}
-        par_dict_content["df_" + plot_info["subsystem"]] = merged_df
-        par_dict_content["plot_info"] = plot_info
-
-        # saved the merged df as usual (but for the given parameter)
-        plot_info = get_param_info(param, plot_info)
-        out_dict = build_dict(
-            plot_settings, plot_info, par_dict_content, old_dict["monitoring"]
-        )
->>>>>>> 383fb380
 
 
 
