--- conflicted
+++ resolved
@@ -582,7 +582,7 @@
     saving: str,
     plt_path: str,
 ):
-    """Build the dictionary in the correct format for being saved in the final shelve object."""
+    """Build the output dictionary based on the input 'saving' option."""
     # we overwrite the object with a new one
     if saving == "overwrite":
         out_dict = save_dict(plot_settings, plot_info, par_dict_content, out_dict)
@@ -619,13 +619,8 @@
                 merged_df = merged_df.reset_index()
                 # why does this column appear? remove it in any case
                 if "level_0" in merged_df.columns:
-<<<<<<< HEAD
                     merged_df = merged_df.drop(columns=["level_0"]) 
                 
-=======
-                    merged_df = merged_df.drop(columns=["level_0"])
-
->>>>>>> 49c86b71
                 # redefine the dict containing the df and plot_info
                 par_dict_content = {}
                 par_dict_content["df_" + plot_info["subsystem"]] = merged_df
@@ -644,6 +639,7 @@
 
 
 def save_dict(plot_settings, plot_info, par_dict_content, out_dict):
+    """Create a dictionary with the correct format for being saved in the final shelve object."""
     # event type key is already there
     if plot_settings["event_type"] in out_dict.keys():
         out_dict[plot_settings["event_type"]][plot_info["parameter"]] = par_dict_content
