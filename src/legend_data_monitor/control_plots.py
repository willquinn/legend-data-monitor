import sys
import logging

from . import config, dataset, plotting, subsystem

import logging
log = logging.getLogger(__name__)
# set up logging to console
console = logging.StreamHandler()
console.setLevel(logging.ERROR)
formatter = logging.Formatter("%(asctime)s:  %(message)s")
console.setFormatter(formatter)
logging.getLogger("").addHandler(console)


def control_plots(user_config):
    # Read user settings
    # - read all json
    # - mark code start time
    # - read channel map as dict (for now from path)
    conf = config.Config(user_config)

    # Note: is a nested attribute dict so that one can do dct.a.b instead of dct['a']['b']
    # simplifies stuff but maybe not needed if takes too much memory

    # Load dataset based on user provided config
    # - construct paths to data
    # - obtain name of QC flag column for given version
    # - obtain time range based on user given selection type and resulting one based on dsp file keys (may be narrower)
    dset = dataset.Dataset(conf)

    # Get plot settings from user provided config + calculated time range
    # - sampling for averages
    # - output paths
    # - parameter plot settings (phy/puls/all to plot, which plot style, plot absolute or variation in % etc.)
    plot_settings = config.PlotSettings(conf, dset)

    # Get pulser first - needed to flag pulser events
    # - get data for time range given in the dataset
    # - put it in a dict, so that later, if pulser is also wanted to be plotted, we don't have to load it twice
    subsystems = {"pulser": subsystem.Subsystem(conf, "pulser")}
    subsystems["pulser"].get_data(dset)

    # What subsystems do we want to plot?
    subsys_to_plot = list(conf.subsystems.keys())

    for syst in subsys_to_plot:
        # set up subsystem
        # - channel map
        # - removed channels
        # - parameters of interest
        if syst not in subsystems:
            subsystems[syst] = subsystem.Subsystem(conf, syst)
            subsystems[syst].get_data(dset)

        # flag pulser events for future parameter data selection
        # ?? do this at get_data() level, constructing "own pulser" inside subsystem?
        subsystems[syst].flag_pulser_events(subsystems["pulser"])

        # make subsystem plots
        # ?? one plot for all? one plot per subsystem? -> currently per subsystem
        # ToDo: K_lines
        plotting.make_subsystem_plots(subsystems[syst], plot_settings)
<<<<<<< HEAD
    
    logging.error('D O N E')
=======

    # print('D O N E')
>>>>>>> 5c991814


if __name__ == "__main__":
    control_plots(sys.argv[1])<|MERGE_RESOLUTION|>--- conflicted
+++ resolved
@@ -61,13 +61,8 @@
         # ?? one plot for all? one plot per subsystem? -> currently per subsystem
         # ToDo: K_lines
         plotting.make_subsystem_plots(subsystems[syst], plot_settings)
-<<<<<<< HEAD
     
     logging.error('D O N E')
-=======
-
-    # print('D O N E')
->>>>>>> 5c991814
 
 
 if __name__ == "__main__":
