from __future__ import annotations

import logging
import os
import pickle as pkl
from copy import copy
from datetime import datetime, timezone

import matplotlib as mpl
import matplotlib.patches as mpatches
import matplotlib.pyplot as plt
import numpy as np
import pygama.lgdo.lh5_store as lh5
from matplotlib import dates, ticker

<<<<<<< HEAD
import pandas as pd

from . import analysis, parameters, timecut
=======
from . import analysis, parameters
>>>>>>> 4d5ff181

plt.rcParams.update({"figure.max_open_warning": 0})
plt.rcParams["figure.figsize"] = (15, 10)
plt.rcParams["font.size"] = 12
plt.rcParams["figure.facecolor"] = "w"
plt.rcParams["grid.color"] = "b0b0b0"
plt.rcParams["axes.facecolor"] = "w"
plt.rcParams["axes.grid"] = True
plt.rcParams["axes.grid.axis"] = "both"
plt.rcParams["axes.grid.which"] = "major"

j_config, j_par, j_plot = analysis.read_json_files()
exp = j_config[0]["exp"]
period = j_config[1]
run = j_config[2]
filelist = j_config[3]
datatype = j_config[4]
no_variation_pars = j_config[6]["plot_values"]["no_variation_pars"]
plot_style = j_config[7]
qc_flag = j_config[6]["quality_cuts"]

# unused
def plot_parameters(
    ax,
    par_array: np.ndarray,
    utime_array: np.ndarray,
    detector: str,
    det_type: str,
    parameter: str,
):
    """
    Plot the parameter VS time and check if parameters are below/above some given thresholds.

    Parameters
    ----------
    ax
                  Plot to be saved in pkl file
    par_array
                  Array with parameter values
    utime_array
                  Array with (shifted+cut) time values
    detector
                  Name of the detector
    det_type
                  Type of detector (geds or spms)
    parameter
                  Parameter to plot
    """
    # rebinning
    if (
        plot_style["par_average"] is True
        and parameter != "K_lines"
        and det_type != "ch000"
    ):
        par_array, utime_array = analysis.avg_over_entries(par_array, utime_array)

    # function to check if par values are outside some pre-defined limits
    status = analysis.check_par_values(
        utime_array, par_array, parameter, detector, det_type
    )
    times = [datetime.fromtimestamp(t) for t in utime_array]

    if det_type == "spms":
        col = j_plot[2][str(detector)]
    if det_type == "geds":
        col = j_plot[3][detector]
    if det_type == "ch000":
        col = "k"

    # if we want to plot detectors that are only problematic
    status_flag = j_config[9][det_type]
    if status_flag is True and status == 1:
        if det_type == "ch000" or parameter == "K_lines":
            ax.plot(times, par_array, color=col, linewidth=0, marker=".", markersize=10)
            plt.plot(
                times, par_array, color=col, linewidth=0, marker=".", markersize=10
            )
        else:
            ax.plot(times, par_array, color=col, linewidth=1)
            plt.plot(times, par_array, color=col, linewidth=1)
    # plot everything independently of the detector's status
    else:
        if det_type == "ch000" or parameter == "K_lines":
            ax.plot(times, par_array, color=col, linewidth=0, marker=".", markersize=10)
            plt.plot(
                times, par_array, color=col, linewidth=0, marker=".", markersize=10
            )
        else:
            ax.plot(times, par_array, color=col, linewidth=2)
            plt.plot(times, par_array, color=col, linewidth=2)

    return times[0], times[-1], status, ax

# unused
def plot_par_vs_time(
    dsp_files: list[str],
    det_list: list[str],
    parameter: str,
    time_cut: list[str],
    det_type: str,
    string_number: str,
    det_dict: dict,
    all_ievt: np.ndarray,
    puls_only_ievt: np.ndarray,
    not_puls_ievt: np.ndarray,
    start_code: str,
    pdf=None,
) -> dict:
    """
    Plot time evolution of given parameter for geds/spms.

    Parameters
    ----------
    dsp_files
                    lh5 dsp files
    det_list
                    List of detectors present in a string
    parameter
                    Parameter to plot
    time_cut
                    List with info about time cuts
    det_type
                    Type of detector (geds or spms)
    string_number
                    Number of the string under study
    det_dict
                    Contains info (crate, card, ch_orca) for geds/spms/other
    all_ievt
                    Event number for all events
    puls_only_ievt
                    Event number for high energy pulser events
    not_puls_ievt
                    Event number for physical events
    start_code
                Starting time of the code
    """
    fig, ax = plt.subplots(1, 1)
    ax.set_facecolor("w")
    ax.grid(axis="both", which="major")
    plt.grid(axis="both", which="major")
    # plt.figure().patch.set_facecolor(j_par[0][parameter]["facecol"])
    start_times = []
    end_times = []
    handle_list = []
    map_dict = {}
    string_mean_dict = {}

    for index, detector in enumerate(det_list):
        # if detector == "ch016" or detector=="ch010": # <<-- for quick tests

        if (
            parameter == "cal_puls"
            or parameter == "AoE_Classifier"
            or parameter == "AoE_Corrected"
            or qc_flag[det_type] is True
        ):
            hit_files = [dsp_file.replace("dsp", "hit") for dsp_file in dsp_files]
            all_files = [dsp_file.replace("dsp", "hit") for dsp_file in dsp_files]
            for hit_file in hit_files:
                if os.path.isfile(hit_file):
                    if detector not in lh5.ls(hit_file, ""):
                        all_files.remove(hit_file)
                        logging.warning(f'No "{detector}" branch in file {hit_file}')
                else:
                    all_files.remove(hit_file)
                    logging.warning("hit file does not exist")
            if len(all_files) == 0:
                continue
            hit_files = all_files

        # skip detectors that are not geds/spms
        if det_dict[detector]["system"] == "--":
            continue

        # add entries for the legend
        card = det_dict[detector]["daq"]["board_slot"]
        ch_orca = det_dict[detector]["daq"]["board_ch"]
        if det_type == "geds":
            name = det_dict[detector]["det_id"]
            if "V0" in name:
                name = name[2:]
            string_no = det_dict[detector]["string"]["number"]
            string_pos = det_dict[detector]["string"]["position"]
            lab = f"s{string_no}-p{string_pos}-{detector}-{name}"
            col = j_plot[3][detector]
        if det_type == "spms":
            lab = f"{detector} - {card},{ch_orca}"
            col = j_plot[2][str(detector)]
        handle_list.append(
            mpatches.Patch(
                color=col,
                label=lab,
            )
        )

        # det parameter and time arrays for a given detector
        par_array_mean, par_np_array, utime_array = parameters.load_parameter(
            parameter,
            dsp_files,
            detector,
            det_type,
            time_cut,
            all_ievt,
            puls_only_ievt,
            not_puls_ievt,
            start_code,
        )
        if len(par_np_array) == 0:
            continue

        offset = 15 * (0 + index)
        par_np_array = np.add(par_np_array, offset)

        # plot detector and get its status
        start_time, end_time, status, ax = plot_parameters(
            ax, par_np_array, utime_array, detector, det_type, parameter
        )

        # fill the map with status flags
        if det_type == "spms":
            detector = str(detector)
        if detector not in map_dict:
            map_dict[detector] = status
        else:
            if map_dict[detector] == 0:
                map_dict[detector] = status
        # save mean over first entries
        string_mean_dict[detector] = {parameter: str(par_array_mean)}

        # skip those detectors that are not within the time window
        if start_time == 0 and end_time == 0:
            continue
        start_times.append(start_time)
        end_times.append(end_time)

    # no data were found at all
    if len(start_times) == 0 and len(end_times) == 0:
        return None, None

    locs = np.linspace(
        dates.date2num(min(start_times)), dates.date2num(max(end_times)), 10
    )
    xlab = "%d/%m"
    if j_config[10]["frmt"] == "day/month-time":
        xlab = "%d/%m\n%H:%M"
    if j_config[10]["frmt"] == "time":
        xlab = "%H:%M"
    labels = [dates.num2date(loc).strftime(xlab) for loc in locs]

    ax.set_xticks(locs)
    ax.set_xticklabels(labels)
    plt.xticks(locs, labels)
    ax.legend(
        loc=(1.04, 0.0),
        ncol=1,
        frameon=True,
        facecolor="white",
        framealpha=0,
        handles=handle_list,
    )
    plt.legend(
        loc=(1.04, 0.0),
        ncol=1,
        frameon=True,
        facecolor="white",
        framealpha=0,
        handles=handle_list,
    )
    ylab = j_par[0][parameter]["label"]
    if parameter in no_variation_pars:
        if j_par[0][parameter]["units"] != "null":
            ylab += " [" + j_par[0][parameter]["units"] + "]"
        if parameter == "event_rate":
            units = j_config[5]["Available-par"]["Other-par"]["event_rate"]["units"]
            ylab += " [" + units + "]"
    else:
        ylab += ", %"
    ax.set_ylabel(ylab)
    ax.set_xlabel(f'{j_config[10]["frmt"]} (UTC)')
    plt.ylabel(ylab)
    plt.xlabel(f'{j_config[10]["frmt"]} (UTC)')

    # set title
    if det_type == "spms":
        ax.set_title(f"spms - {string_number}")
        plt.title(f"spms - {string_number}")
    if det_type == "geds":
        ax.set_title(f"geds - string #{string_number}")
        plt.title(f"geds - string #{string_number}")

    # define horiziontal lines
    low_lim = j_par[0][parameter]["limit"][det_type][0]
    upp_lim = j_par[0][parameter]["limit"][det_type][1]
    if low_lim != "null":
        ax.axhline(y=low_lim, color="r", linestyle="--", linewidth=2)
        plt.axhline(y=low_lim, color="r", linestyle="--", linewidth=2)
    if upp_lim != "null":
        ax.axhline(y=upp_lim, color="r", linestyle="--", linewidth=2)
        plt.axhline(y=upp_lim, color="r", linestyle="--", linewidth=2)
    # plt.ylim(low_lim*(1-0.01), upp_lim*(1+0.01)) # y-axis zoom
    if parameter == "K_lines":
        ax.axhline(y=1460.8, color="r", linestyle="--", linewidth=1)
        plt.axhline(y=1460.8, color="r", linestyle="--", linewidth=1)
        ax.axhline(y=1524.6, color="r", linestyle="--", linewidth=1)
        plt.axhline(y=1524.6, color="r", linestyle="--", linewidth=1)
    ax.axhline(y=0, color="r", linestyle="--", linewidth=1)
    plt.axhline(y=0, color="r", linestyle="--", linewidth=1)

    # define name of pkl file (with info about time cut if present)
    pkl_name = analysis.set_pkl_name(
        exp,
        period,
        run,
        datatype,
        det_type,
        string_number,
        parameter,
        time_cut,
        start_code,
    )

    pkl.dump(ax, open(f"out/pkl-files/par-vs-time/{pkl_name}", "wb"))
    pdf.savefig(bbox_inches="tight")
    plt.close()

    logging.info(f"{parameter} is plotted from {start_times[0]} to {end_times[-1]}")

    return string_mean_dict, map_dict


def plot_par_vs_time_ch000(
    dsp_files: list[str],
    parameter: str,
    time_cut: list[str],
    det_type: str,
    all_ievt: np.ndarray,
    puls_only_ievt: np.ndarray,
    not_puls_ievt: np.ndarray,
    start_code: str,
    pdf=None,
) -> dict:
    """
    Plot time evolution of given parameter for ch000.

    Parameters
    ----------
    dsp_files
                    Strings of lh5 dsp files
    parameter
                    Parameter to plot
    time_cut
                    List with info about time cuts
    det_type
                    Type of detector (pulser)
    all_ievt
                    Event number for all events
    puls_only_ievt
                    Event number for high energy pulser events
    not_puls_ievt
                    Event number for physical events
    start_code
                Starting time of the code
    """
    fig, ax = plt.subplots(1, 1)
    ax.set_facecolor("w")
    ax.grid(axis="both", which="major")
    plt.grid(axis="both", which="major")
    plt.figure().patch.set_facecolor(j_par[0][parameter]["facecol"])
    start_times = []
    end_times = []
    map_dict = {}

    # det parameter and time arrays for a given detector
    _, par_np_array, utime_array = parameters.load_parameter(
        parameter,
        dsp_files,
        "ch000",
        det_type,
        time_cut,
        all_ievt,
        puls_only_ievt,
        not_puls_ievt,
        start_code,
    )

    # plot detector and get its status
    start_time, end_time, status, ax = plot_parameters(
        ax, par_np_array, utime_array, "ch000", det_type, parameter
    )

    # fill the map with status flags
    if "ch000" not in map_dict:
        map_dict["ch000"] = status
    else:
        if map_dict["ch000"] == 0:
            map_dict["ch000"] = status

    start_times.append(start_time)
    end_times.append(end_time)

    # no data were found at all
    if len(start_times) == 0 and len(end_times) == 0:
        return None, None

    # 1D-plot
    locs = np.linspace(
        dates.date2num(start_times[0]), dates.date2num(end_times[-1]), 10
    )
    xlab = "%d/%m"
    if j_config[10]["frmt"] == "day/month-time":
        xlab = "%d/%m\n%H:%M"
    if j_config[10]["frmt"] == "time":
        xlab = "%H:%M"
    labels = [dates.num2date(loc).strftime(xlab) for loc in locs]
    ax.set_xticks(locs)
    ax.set_xticklabels(labels)
    plt.xticks(locs, labels)
    ax.legend(
        loc=(1.04, 0.0),
        ncol=1,
        frameon=True,
        facecolor="white",
        framealpha=0,
    )
    plt.legend(
        loc=(1.04, 0.0),
        ncol=1,
        frameon=True,
        facecolor="white",
        framealpha=0,
    )
    xlab = j_config[10]["frmt"]
    ylab = j_par[0][parameter]["label"]
    if parameter in no_variation_pars:
        if j_par[0][parameter]["units"] != "null":
            ylab += " [" + j_par[0][parameter]["units"] + "]"
        if parameter == "event_rate":
            units = j_config[5]["Available-par"]["Other-par"]["event_rate"]["units"]
            ylab += " [" + units + "]"
    else:
        ylab += ", %"
    ax.set_ylabel(ylab)
    ax.set_xlabel(f"{xlab} (UTC)")
    plt.ylabel(ylab)
    plt.xlabel(f"{xlab} (UTC)")

    # set title
    ax.set_title("ch000")
    plt.title("ch000")

    # set y-label
    low_lim = j_par[0][parameter]["limit"][det_type][0]
    upp_lim = j_par[0][parameter]["limit"][det_type][1]
    if low_lim != "null":
        ax.axhline(y=low_lim, color="r", linestyle="--", linewidth=2)
        plt.axhline(y=low_lim, color="r", linestyle="--", linewidth=2)
    if upp_lim != "null":
        ax.axhline(y=upp_lim, color="r", linestyle="--", linewidth=2)
        plt.axhline(y=upp_lim, color="r", linestyle="--", linewidth=2)

    # define name of pkl file (with info about time cut if present)
    pkl_name = analysis.set_pkl_name(
        exp,
        period,
        run,
        datatype,
        det_type,
        "",
        parameter,
        time_cut,
        start_code,
    )
    pkl.dump(ax, open(f"out/pkl-files/par-vs-time/{pkl_name}", "wb"))
    pdf.savefig(bbox_inches="tight")
    plt.close()

    logging.info(f"{parameter} is plotted from {start_times[0]} to {end_times[-1]}")

    return map_dict


def plot_par_vs_time_2d(
    dsp_files: list[str],
    det_list: list[str],
    parameter: str,
    time_cut: list[str],
    det_type: str,
    string_number: str,
    det_dict: dict,
    all_ievt: np.ndarray,
    puls_only_ievt: np.ndarray,
    not_puls_ievt: np.ndarray,
    start_code: str,
    pdf=None,
) -> None:
    """
    Plot spms parameters.

    Parameters
    ----------
    dsp_files
                lh5 dsp files
    det_list
                List of detectors present in a string
    parameter
                Parameter to plot
    time_cut
                List with info about time cuts
    det_type
                Type of detector (geds or spms)
    string_number
                Number of the string under study
    det_dict
                Contains info (crate, card, ch_orca) for geds/spms/other
    all_ievt
                Event number for all events
    puls_only_ievt
                Event number for high energy pulser events
    not_puls_ievt
                Event number for physical events
    start_code
                Starting time of the code
    """
    start_times = []
    end_times = []
    plt.rcParams["font.size"] = 8

    # creation of subplots for an arbitrary number of detectors
    if "OB" in string_number:
        columns = 5
        rows = 4
    if "IB" in string_number:
        columns = 3
        rows = 3
    fig, ax_array = plt.subplots(rows, columns, squeeze=False, sharex=True, sharey=True)
    # fig.patch.set_facecolor(j_par[0][parameter]["facecol"])
    fig.suptitle(f"{det_type} - {string_number}", fontsize=12)
    ylab = j_par[0][parameter]["label"]
    if parameter in no_variation_pars:
        if j_par[0][parameter]["units"] != "null":
            ylab = ylab + " [" + j_par[0][parameter]["units"] + "]"
        if parameter == "event_rate":
            units = j_config[5]["Available-par"]["Other-par"]["event_rate"]["units"]
            ylab = ylab + " [" + units + "]"
    else:
        ylab += ", %"
    fig.supylabel(ylab, fontsize=12, x=0.005)
    xlab = j_config[10]["frmt"]
    fig.supxlabel(f"{xlab} (UTC)", fontsize=12)

    det_idx = 0
    for ax_row in ax_array:
        for axes in ax_row:
            detector = det_list[det_idx]

            hit_files = [dsp_file.replace("dsp", "hit") for dsp_file in dsp_files]
            all_files = [hit_file.replace("hit", "dsp") for hit_file in hit_files]
            # for hit files
            for idx, hit_file in enumerate(hit_files):
                if os.path.isfile(hit_file):
                    if detector not in lh5.ls(hit_file, ""):
                        all_files.remove(dsp_files[idx])
                        logging.warning(f'No "{detector}" branch in file {hit_file}')
                else:
                    all_files.remove(dsp_files[idx])
                    logging.warning("hit file does not exist")
            if len(all_files) == 0:
                det_idx += 1
                continue  # skip the detector

            # skip detectors that are not geds/spms
            if det_dict[detector]["system"] == "--":
                det_idx += 1
                continue

            # add entries for the legend
            if det_type == "geds":
                name = det_dict[detector]["det_id"]
                string_no = det_dict[detector]["string"]["number"]
                string_pos = det_dict[detector]["string"]["position"]
                lbl = f"{name}\ns{string_no}-p{string_pos}-{detector}"
            else:
                lbl = f"{detector}"

            _, par_array, utime_array = parameters.load_parameter(
                parameter,
                dsp_files,
                detector,
                det_type,
                time_cut,
                all_ievt,
                puls_only_ievt,
                not_puls_ievt,
                start_code,
            )
            if len(par_array) == 0:
                det_idx += 1
                continue
            times = [datetime.fromtimestamp(t) for t in utime_array]
            start_time = times[0]
            end_time = times[-1]

            xbin = int(((utime_array[-1] - utime_array[0]) * 1.5) / 1e3)
            if parameter == "energy_in_pe":
                col_map = "magma"
                ymin = 0
                ymax = 10
                ybin = 100
            if parameter == "trigger_pos":
                col_map = "viridis"
                ymin = -200
                ymax = 10000
                ybin = 100

            # plot
            h, xedges, yedges = np.histogram2d(
                utime_array,
                par_array,
                bins=[xbin, ybin],
                range=[[utime_array[0], utime_array[-1]], [ymin, ymax]],
            )
            to_datetime = np.vectorize(datetime.fromtimestamp)
            xedges_datetime = to_datetime(xedges)
            cmap = copy(plt.get_cmap(col_map))
            cmap.set_bad(cmap(0))

            axes.pcolor(
                xedges_datetime, yedges, h.T, norm=mpl.colors.LogNorm(), cmap=col_map
            )
            axes.set_title(f"{lbl}", fontsize=9, y=0.98)
            axes.locator_params(axis="y", nbins=5)

            det_idx += 1
            # skip those detectors that are not within the time window
            if start_time == 0 and end_time == 0:
                continue
            start_times.append(start_time)
            end_times.append(end_time)

    # no data were found at all
    if len(start_times) == 0 and len(end_times) == 0:
        return None, None

    locs = np.linspace(
        dates.date2num(min(start_times)), dates.date2num(max(end_times)), 3
    )
    xlab = "%d/%m"
    if j_config[10]["frmt"] == "day/month-time":
        xlab = "%d/%m\n%H:%M"
    if j_config[10]["frmt"] == "time":
        xlab = "%H:%M"
    labels = [dates.num2date(loc).strftime(xlab) for loc in locs]

    [ax.set_xticks(locs) for axs in ax_array for ax in axs]
    [ax.set_xticklabels(labels) for axs in ax_array for ax in axs]
    plt.xticks(locs, labels)

    # define name of pkl file (with info about time cut if present)
    pkl_name = analysis.set_pkl_name(
        exp,
        period,
        run,
        datatype,
        det_type,
        string_number,
        parameter,
        time_cut,
        start_code,
    )
    fig.tight_layout()
    pkl.dump(ax_array, open(f"out/pkl-files/par-vs-time/{pkl_name}", "wb"))
    pdf.savefig(bbox_inches="tight")
    plt.close()

    return


# unused
def plot_wtrfll(
    dsp_files: list[str],
    det_list: list[str],
    parameter: str,
    time_cut: list[str],
    det_type: str,
    string_number: str,
    det_dict: dict,
    all_ievt: np.ndarray,
    puls_only_ievt: np.ndarray,
    not_puls_ievt: np.ndarray,
    start_code: str,
    pdf=None,
) -> dict:
    """
    Plot time evolution of given parameter for geds/spms as a waterfall plot.

    Parameters
    ----------
    dsp_files
                    lh5 dsp files
    det_list
                    List of detectors present in a string
    parameter
                    Parameter to plot
    time_cut
                    List with info about time cuts
    det_type
                    Type of detector (geds or spms)
    string_number
                    Number of the string under study
    det_dict
                    Contains info (crate, card, ch_orca) for geds/spms/other
    all_ievt
                    Event number for all events
    puls_only_ievt
                    Event number for high energy pulser events
    not_puls_ievt
                    Event number for physical events
    start_code
                Starting time of the code
    """
    fig = plt.figure(figsize=(20, 16))
    ax = fig.add_subplot(111, projection="3d")
    y_values = []
    start_times = []
    end_times = []
    map_dict = {}
    string_mean_dict = {}

    for index, detector in enumerate(det_list):

        # add entries for the legend
        if det_type == "geds":
            name = det_dict[detector]["det_id"]
            if "V0" in name:
                name = name[2:]
            string_no = det_dict[detector]["string"]["number"]
            string_pos = det_dict[detector]["string"]["position"]
            new_label = f"s{string_no}-p{string_pos}-{detector}-{name}"
        else:
            name = f"{detector}"
        y_values.append(new_label)
        if det_type == "spms":
            col = j_plot[2][str(detector)]
        if det_type == "geds":
            col = j_plot[3][detector]

        if (
            parameter == "cal_puls"
            or parameter == "AoE_Classifier"
            or parameter == "AoE_Corrected"
            or qc_flag[det_type] is True
        ):
            hit_files = [dsp_file.replace("dsp", "hit") for dsp_file in dsp_files]
            all_files = [dsp_file.replace("dsp", "hit") for dsp_file in dsp_files]
            for hit_file in hit_files:
                if os.path.isfile(hit_file):
                    if detector not in lh5.ls(hit_file, ""):
                        all_files.remove(hit_file)
                        logging.warning(f'No "{detector}" branch in file {hit_file}')
                else:
                    all_files.remove(hit_file)
                    logging.warning("hit file does not exist")
            if len(all_files) == 0:
                continue
            hit_files = all_files

        # skip detectors that are not geds/spms
        if det_dict[detector]["system"] == "--":
            continue

        # det parameter and time arrays for a given detector
        par_array_mean, par_np_array, utime_array = parameters.load_parameter(
            parameter,
            dsp_files,
            detector,
            det_type,
            time_cut,
            all_ievt,
            puls_only_ievt,
            not_puls_ievt,
            start_code,
        )
        if len(par_np_array) == 0:
            continue

        # rebinning
        if plot_style["par_average"] is True and parameter != "K_lines":
            par_list, utime_list = analysis.avg_over_entries(par_np_array, utime_array)

        # function to check if par values are outside some pre-defined limits
        status = analysis.check_par_values(
            utime_list, par_list, parameter, detector, det_type
        )
        times = [datetime.utcfromtimestamp(t) for t in utime_list]
        start_time = times[0]
        end_time = times[-1]

        y_list = [index for i in range(0, len(utime_list))]
        ax.plot3D(utime_list, y_list, par_list, color=col, zorder=-index, alpha=0.9)
        ax.set_xlim3d(utime_list[0], utime_list[-1])

        # fill the map with status flags
        if det_type == "spms":
            detector = str(detector)
        if detector not in map_dict:
            map_dict[detector] = status
        else:
            if map_dict[detector] == 0:
                map_dict[detector] = status
        # save mean over first entries
        string_mean_dict[detector] = {parameter: str(par_array_mean)}

        # skip those detectors that are not within the time window
        if start_time == 0 and end_time == 0:
            continue
        start_times.append(start_time)
        end_times.append(end_time)

    # no data were found at all
    if len(start_times) == 0 and len(end_times) == 0:
        return None, None

    # x-axis in dates
    locs = np.linspace(start_time.timestamp(), end_time.timestamp(), 10)
    xlab = "%d/%m"
    if j_config[10]["frmt"] == "day/month-time":
        xlab = "%d/%m\n%H:%M"
    if j_config[10]["frmt"] == "time":
        xlab = "%H:%M"
    labels = [datetime.fromtimestamp(loc).strftime(xlab) for loc in locs]
    ax.set_xticks(locs)
    ax.set_xticklabels(labels)
    plt.xticks(locs, labels)

    # plot features
    ax.set_box_aspect(aspect=(1, 1, 0.5))  # aspect ratio for axes

    ax.set_xlabel("Time (UTC)", labelpad=20)  # axes labels
    zlab = j_par[0][parameter]["label"]
    if parameter in no_variation_pars:
        if j_par[0][parameter]["units"] != "null":
            zlab = zlab + " [" + j_par[0][parameter]["units"] + "]"
        if parameter == "event_rate":
            units = j_config[5]["Available-par"]["Other-par"]["event_rate"]["units"]
            zlab = zlab + " [" + units + "]"
    else:
        zlab += ", %"
    ax.set_zlabel(zlab, labelpad=15)

    # define new y-axis values
    yticks_loc = [i for i in range(0, len(det_list))]  # y_values))]
    ax.set_yticks(yticks_loc)
    ax.set_yticklabels(y_values, ha="left")  # change number into name

    ax.set_ylim3d(0, len(det_list))
    fig.subplots_adjust(left=-0.21)  # to move the plot towards the left

    # define name of pkl file (with info about time cut if present)
    pkl_name = analysis.set_pkl_name(
        exp,
        period,
        run,
        datatype,
        det_type,
        string_number,
        parameter,
        time_cut,
        start_code,
    )
    pkl.dump(ax, open(f"out/pkl-files/par-vs-time/{pkl_name}", "wb"))
    pdf.savefig(bbox_inches="tight")
    plt.close()

    return string_mean_dict, map_dict


def plot_ch_par_vs_time(
    data: pd.DataFrame,
    det_list: list[str],
    parameter: str,
    time_cut: list[str],
    det_type: str,
    string_number: str,
    det_dict: dict,
    all_ievt: np.ndarray,
    puls_only_ievt: np.ndarray,
    not_puls_ievt: np.ndarray,
    start_code: str,
    pdf=None,
) -> dict:
    """Plot time evolution of given parameter for each channel separately.

    Parameters
    ----------
    dsp_files
                    lh5 dsp files
    det_list
                    List of detectors present in a string
    parameter
                    Parameter to plot
    time_cut
                    List with info about time cuts
    det_type
                    Type of detector (geds or spms)
    string_number
                    Number of the string under study
    det_dict
                    Contains info (crate, card, ch_orca) for geds/spms/other
    all_ievt
                    Event number for all events
    puls_only_ievt
                    Event number for high energy pulser events
    not_puls_ievt
                    Event number for physical events
    start_code
                    Starting time of the code
    """
    columns = 1
    rows = len(det_list)
    fig, ax_array = plt.subplots(
        rows, columns, squeeze=False, sharex=True, sharey=False
    )
    # fig.patch.set_facecolor(j_par[0][parameter]["facecol"])
    fig.suptitle(f"{det_type} - S{string_number}")
    ylab = j_par[0][parameter]["label"]
    if parameter in no_variation_pars:
        if j_par[0][parameter]["units"] != "null":
            ylab = ylab + " [" + j_par[0][parameter]["units"] + "]"
        if parameter == "event_rate":
            units = j_config[5]["Available-par"]["Other-par"]["event_rate"]["units"]
            ylab = ylab + " [" + units + "]"
    else:
        ylab += ", %"
    fig.supylabel(ylab, x=0.005)
    xlab = j_config[11]["frmt"]
    fig.supxlabel(f"{xlab} (UTC)")
    start_times = []
    end_times = []
    map_dict = {}
    string_mean_dict = {}

    # print(det_list)
    for i, ax_row in enumerate(ax_array):
        for axes in ax_row:

            detector = det_list[i]
            new_data = data[data["hit_table"] == int(detector.split("ch0")[-1])]

            # skip missing detector
            if new_data.empty: 
                continue
            
            # skip detectors that are not geds/spms
            if det_dict[detector]["system"] == "--":
                continue
            
            if det_type == "geds":
                name = det_dict[detector]["det_id"]
                string_no = det_dict[detector]["string"]["number"]
                string_pos = det_dict[detector]["string"]["position"]
                lbl = f"{name}\ns{string_no}-p{string_pos}-{detector}"
            else:
                lbl = f"{detector}"
            if det_type == "spms":
                col = j_plot[2][str(detector)]
            if det_type == "geds":
                col = j_plot[3][detector]

<<<<<<< HEAD
=======
            if (
                parameter == "cal_puls"
                or parameter == "AoE_Classifier"
                or parameter == "AoE_Corrected"
                or qc_flag[det_type] is True
            ):
                hit_files = [dsp_file.replace("dsp", "hit") for dsp_file in dsp_files]
                all_files = [hit_file.replace("hit", "dsp") for hit_file in hit_files]
                for idx, hit_file in enumerate(hit_files):
                    if os.path.isfile(hit_file):
                        if detector not in lh5.ls(hit_file, ""):
                            all_files.remove(dsp_files[idx])
                            logging.warning(
                                f'No "{detector}" branch in file {hit_file}'
                            )
                    else:
                        all_files.remove(dsp_files[idx])
                        logging.warning("hit file does not exist")
                if len(all_files) == 0:
                    continue  # skip the detector
                dsp_files = all_files

            # skip detectors that are not geds/spms
            if det_dict[detector]["system"] == "--":
                continue

>>>>>>> 4d5ff181
            # det parameter and time arrays for a given detector
            par_array_mean, par_np_array, utime_array = parameters.load_parameter(
                new_data,
                parameter,
                detector,
                det_type,
                time_cut,
                all_ievt,
                puls_only_ievt,
                not_puls_ievt,
                start_code,
            )
            if len(par_np_array) == 0:
                continue
            utime_list = utime_array.tolist()
            par_list = par_np_array.tolist()

            # function to check if par values are outside some pre-defined limits
            status = analysis.check_par_values(
                utime_list, par_list, parameter, detector, det_type
            )
            times = [datetime.fromtimestamp(t) for t in utime_list]
            start_time = times[0]
            end_time = times[-1]

            if det_type == "spms":
                col = j_plot[2][str(detector)]
            if det_type == "geds":
                col = j_plot[3][detector]
            if det_type == "ch000":
                col = "r"

            # plot detector
            if parameter not in no_variation_pars:
                lbl += (
                    "\nmean = "
                    + f"{par_array_mean:.2f}"
                    + " ["
                    + j_par[0][parameter]["units"]
                    + "]"
                )

            # rebinning
            if parameter != "event_rate":
                axes.plot(times, par_list, color="silver", linewidth=1, label=lbl)
                par_avg, utime_avg = analysis.avg_over_minutes(
                    par_np_array, utime_array
                )
                times_avg = [datetime.fromtimestamp(t) for t in utime_avg]
                axes.plot(times_avg, par_avg, color=col, linewidth=2)
                # axes.set_ylim(-5,5)
                # if parameter == "uncal_puls": axes.set_ylim(-0.6,0.6)
                # elif parameter == "baseline": axes.set_ylim(-5,5)
                # elif parameter == "bl_std": axes.set_ylim(-40,40)
            else:
                if parameter == "event_rate":
                    axes.plot(
                        times,
                        par_list,
                        color=col,
                        linewidth=0,
                        marker=".",
                        markersize=10,
                        label=lbl,
                    )
                else:
                    axes.plot(times, par_list, color=col, linewidth=1, label=lbl)
            axes.legend(
                bbox_to_anchor=(1.01, 1.0),
                loc="upper left",
                borderaxespad=0,
                handlelength=0,
                handletextpad=0,
                frameon=False,
            )

            # line at 0%
            if parameter not in no_variation_pars:
                axes.axhline(y=0, color="k", linestyle="--", linewidth=1)

            yticks = ticker.MaxNLocator(3)
            axes.yaxis.set_major_locator(yticks)

            # fill the map with status flags
            if det_type == "spms":
                detector = str(detector)
            if detector not in map_dict:
                map_dict[detector] = status
            else:
                if map_dict[detector] == 0:
                    map_dict[detector] = status
            # save mean over first entries
            string_mean_dict[detector] = {parameter: str(par_array_mean)}

            # skip those detectors that are not within the time window
            if start_time == 0 and end_time == 0:
                continue
            start_times.append(start_time)
            end_times.append(end_time)

<<<<<<< HEAD

    if len(start_times) == 0:
        return 0,0
=======
    # no data were found at all
    if len(start_times) == 0 and len(end_times) == 0:
        return None, None

>>>>>>> 4d5ff181
    locs = np.linspace(
        dates.date2num(min(start_times)), dates.date2num(max(end_times)), 10
    )
    xlab = "%d/%m"
    if j_config[11]["frmt"] == "day/month-time":
        xlab = "%d/%m\n%H:%M"
    if j_config[11]["frmt"] == "time":
        xlab = "%H:%M"
    labels = [dates.num2date(loc).strftime(xlab) for loc in locs]

    [ax.set_xticks(locs) for axs in ax_array for ax in axs]
    [ax.set_xticklabels(labels) for axs in ax_array for ax in axs]
    plt.xticks(locs, labels)
<<<<<<< HEAD
    
    # no data were found at all
    if len(start_times) == 0 and len(end_times) == 0:
        return None, None

    run_name = ""
    if isinstance(run, str):
        run_name = run
    elif isinstance(run, list):
        for r in run:
            run_name = run_name + r + "-"
    
    run_name = run_name[:-1]

    start_name = start_times[0].astimezone(timezone.utc).strftime("%Y%m%dT%H%M%SZ")
    end_name   = end_times[-1].astimezone(timezone.utc).strftime("%Y%m%dT%H%M%SZ")

    if run:
    # define name of pkl file (with info about time cut if present)
        if len(time_cut) != 0:
            start, end = timecut.time_dates(time_cut, start_code)
            pkl_name = exp + "-" + period + "-" + run + "-" + datatype + "-" + start + "_" + end + "-" + parameter
        else:
            pkl_name = exp + "-" + period + "-" + run_name + "-" + start_name + "-" + end_name + "-" + datatype + "-" + parameter
        if det_type == "geds":
            pkl_name += "-string" + string_number + ".pkl"
        if det_type == "spms":
            pkl_name += "-" + string_number + ".pkl"
    else:
        if len(time_cut) != 0:
            start, end = timecut.time_dates(time_cut, start_code)
            pkl_name = exp + "-" + period + "-" + datatype + "-" + start + "_" + end + "-" + parameter
        else:
            pkl_name = exp + "-" + period + "-" + datatype + "-" + start_name + "-" + end_name + "-" + parameter
        if det_type == "geds":
            pkl_name += "-string" + string_number + ".pkl"
        if det_type == "spms":
            pkl_name += "-" + string_number + ".pkl"
=======

    # define name of pkl file (with info about time cut if present)
    pkl_name = analysis.set_pkl_name(
        exp,
        period,
        run,
        datatype,
        det_type,
        string_number,
        parameter,
        time_cut,
        start_code,
    )
>>>>>>> 4d5ff181
    fig.tight_layout()
    pkl.dump(ax_array, open(f"out/pkl-files/par-vs-time/{pkl_name}", "wb"))
    pdf.savefig(bbox_inches="tight")
    plt.close()

    return string_mean_dict, map_dict<|MERGE_RESOLUTION|>--- conflicted
+++ resolved
@@ -13,13 +13,9 @@
 import pygama.lgdo.lh5_store as lh5
 from matplotlib import dates, ticker
 
-<<<<<<< HEAD
 import pandas as pd
 
 from . import analysis, parameters, timecut
-=======
-from . import analysis, parameters
->>>>>>> 4d5ff181
 
 plt.rcParams.update({"figure.max_open_warning": 0})
 plt.rcParams["figure.figsize"] = (15, 10)
@@ -988,35 +984,6 @@
             if det_type == "geds":
                 col = j_plot[3][detector]
 
-<<<<<<< HEAD
-=======
-            if (
-                parameter == "cal_puls"
-                or parameter == "AoE_Classifier"
-                or parameter == "AoE_Corrected"
-                or qc_flag[det_type] is True
-            ):
-                hit_files = [dsp_file.replace("dsp", "hit") for dsp_file in dsp_files]
-                all_files = [hit_file.replace("hit", "dsp") for hit_file in hit_files]
-                for idx, hit_file in enumerate(hit_files):
-                    if os.path.isfile(hit_file):
-                        if detector not in lh5.ls(hit_file, ""):
-                            all_files.remove(dsp_files[idx])
-                            logging.warning(
-                                f'No "{detector}" branch in file {hit_file}'
-                            )
-                    else:
-                        all_files.remove(dsp_files[idx])
-                        logging.warning("hit file does not exist")
-                if len(all_files) == 0:
-                    continue  # skip the detector
-                dsp_files = all_files
-
-            # skip detectors that are not geds/spms
-            if det_dict[detector]["system"] == "--":
-                continue
-
->>>>>>> 4d5ff181
             # det parameter and time arrays for a given detector
             par_array_mean, par_np_array, utime_array = parameters.load_parameter(
                 new_data,
@@ -1117,16 +1084,10 @@
             start_times.append(start_time)
             end_times.append(end_time)
 
-<<<<<<< HEAD
-
-    if len(start_times) == 0:
-        return 0,0
-=======
     # no data were found at all
     if len(start_times) == 0 and len(end_times) == 0:
         return None, None
 
->>>>>>> 4d5ff181
     locs = np.linspace(
         dates.date2num(min(start_times)), dates.date2num(max(end_times)), 10
     )
@@ -1140,46 +1101,13 @@
     [ax.set_xticks(locs) for axs in ax_array for ax in axs]
     [ax.set_xticklabels(labels) for axs in ax_array for ax in axs]
     plt.xticks(locs, labels)
-<<<<<<< HEAD
     
     # no data were found at all
     if len(start_times) == 0 and len(end_times) == 0:
         return None, None
 
-    run_name = ""
-    if isinstance(run, str):
-        run_name = run
-    elif isinstance(run, list):
-        for r in run:
-            run_name = run_name + r + "-"
-    
-    run_name = run_name[:-1]
-
     start_name = start_times[0].astimezone(timezone.utc).strftime("%Y%m%dT%H%M%SZ")
     end_name   = end_times[-1].astimezone(timezone.utc).strftime("%Y%m%dT%H%M%SZ")
-
-    if run:
-    # define name of pkl file (with info about time cut if present)
-        if len(time_cut) != 0:
-            start, end = timecut.time_dates(time_cut, start_code)
-            pkl_name = exp + "-" + period + "-" + run + "-" + datatype + "-" + start + "_" + end + "-" + parameter
-        else:
-            pkl_name = exp + "-" + period + "-" + run_name + "-" + start_name + "-" + end_name + "-" + datatype + "-" + parameter
-        if det_type == "geds":
-            pkl_name += "-string" + string_number + ".pkl"
-        if det_type == "spms":
-            pkl_name += "-" + string_number + ".pkl"
-    else:
-        if len(time_cut) != 0:
-            start, end = timecut.time_dates(time_cut, start_code)
-            pkl_name = exp + "-" + period + "-" + datatype + "-" + start + "_" + end + "-" + parameter
-        else:
-            pkl_name = exp + "-" + period + "-" + datatype + "-" + start_name + "-" + end_name + "-" + parameter
-        if det_type == "geds":
-            pkl_name += "-string" + string_number + ".pkl"
-        if det_type == "spms":
-            pkl_name += "-" + string_number + ".pkl"
-=======
 
     # define name of pkl file (with info about time cut if present)
     pkl_name = analysis.set_pkl_name(
@@ -1192,8 +1120,10 @@
         parameter,
         time_cut,
         start_code,
-    )
->>>>>>> 4d5ff181
+        start_name,
+        end_name
+    )
+
     fig.tight_layout()
     pkl.dump(ax_array, open(f"out/pkl-files/par-vs-time/{pkl_name}", "wb"))
     pdf.savefig(bbox_inches="tight")
