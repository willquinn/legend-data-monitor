import os
import re
from datetime import timedelta


class Dataset:
    # : config.Config
    def __init__(self, config):
<<<<<<< HEAD
        #print('----------------------------------------------------')
        #print('--- Setting up dataset')
        #print('----------------------------------------------------')
        
        # e.g. path to period = path + v06.00/generated/tier (+ dsp/phy/p01 later)
        self.path = os.path.join(config.dataset.path, config.dataset.version, 'generated', 'tier')
        #print('Data path: ' + self.path)
=======
        print("----------------------------------------------------")
        print("--- Setting up dataset")
        print("----------------------------------------------------")

        # e.g. path to period = path + v06.00/generated/tier (+ dsp/phy/p01 later)
        self.path = os.path.join(
            config.dataset.path, config.dataset.version, "generated", "tier"
        )
        print("Data path: " + self.path)
>>>>>>> 34c0e87c

        # determine QC cut column name based on version
        self.qc_name = (
            "isQC_flag" if config.dataset.version > "v06.00" else "QualityCuts_flag"
        )

        # type of data (phy or cal or both, always list)
        self.type = config.dataset.type
<<<<<<< HEAD
        #print('Data type: ' + ','.join(self.type))
        
=======
        print("Data type: " + ",".join(self.type))

>>>>>>> 34c0e87c
        # get list of all dsp files in period to later get final file time range
        # !! not really needed except for SiPM quickfix cause of DataLoader not working
        # avoid for now because now type can be multiple
        # self.period_dsp = self.period_filelist(config)

        # get user time range in format of keys - for selection and plotting
        self.user_time_range = self.get_user_time_range(config)
<<<<<<< HEAD
        #print('User requested time range: {} - {}'.format(self.user_time_range['start'], self.user_time_range['end']))
        
=======
        print(
            "User requested time range: {} - {}".format(
                self.user_time_range["start"], self.user_time_range["end"]
            )
        )

>>>>>>> 34c0e87c
        # get final time range based on dsp files available
        # !! ignore for now because there can be multiple type like both cal and phy
        self.time_range = self.user_time_range
        # self.time_range = self.get_final_time_range()
        # print('Resulting file time range: {} - {}'.format(self.time_range['start'], self.time_range['end']))

    # def period_filelist(self, config):
    #     """
    #     Get list of dsp files belonging to dataset
    #     """

    #     period_path = os.path.join(self.path, 'dsp', config.dataset.type, config.dataset.period)
    #     # list of all runs in period e.g. r027
    #     period_runs = os.listdir(period_path)
    #     # list of all files in all period runs
    #     # file format: l60-p01-r027-phy-20221002T192555Z-tier_dsp.lh5
    #     period_dsp = []
    #     for r in period_runs:
    #         run_path = os.path.join(period_path,r)
    #         run_files = os.listdir(run_path)
    #         # ?? we only want to load dsp files that also have hit level
    #         run_files = [f for f in run_files if os.path.isfile(os.path.join(run_path, f).replace('dsp', 'hit'))]
    #         period_dsp += run_files

    #     if len(period_dsp) == 0:
    #         logging.error("There are no files to inspect for data type {} period {}!".format(config.dataset.type, config.dataset.period))
    #         logging.error('The path you selected: ' + config.dataset.path)
    #         sys.exit(1)

    #     period_dsp.sort()
    #     return period_dsp

<<<<<<< HEAD

=======
    # config: config.Config
>>>>>>> 34c0e87c
    def get_user_time_range(self, config):
        """
        Get time range requested by user converted to key format.

        Directly from input if selection mode is time range, time window, or key(s);
<<<<<<< HEAD
        from dsp files if selection mode is 'runs'.
        
        >>> dataset.get_user_time_range()
        ['20220928T080000Z','20220928093000Z']
        """
        time_range = {'start': 0, 'end': 0} # convenient for the loop
        message = 'Time selection mode: '
=======
        from dsp files if selection mode is runs

        >>> dataset.get_user_time_range()
        ['20220928T080000Z','20220928093000Z']
        """

        time_range = {"start": 0, "end": 0}  # convenient for the loop
        message = "Time selection mode: "
>>>>>>> 34c0e87c

        # option 1: time window
        if "start" in config.dataset.selection:
            message += "time range"
            for point in time_range:
                date, time = config.dataset.selection[point].split(" ")
                time_range[point] = (
                    "".join(date.split("/")) + "T" + "".join(time.split(":")) + "Z"
                )

        elif "window" in config.dataset.selection:
            message += "time window"
            time_range["end"] = config.start_code
            days, hours, minutes = re.split(r"d|h|m", config.dataset.selection.window)[
                :-1
            ]  # -1 for trailing ''
            dt = timedelta(days=days, hours=hours, minutes=minutes)
            time_range["start"] = (
                time_range["end"].strptime("%Y%m%dT%H%M%SZ") - dt
            ).strftime("%Y%m%dT%H%M%SZ")

        # !! ToDo later: will query DataLoader by run, while other methods query by timestamp
        else:
            # keys or runs
            index = {0: "start", -1: "end"}
            field = list(config.dataset.selection.keys())[0]  # "keys" or "runs"
            lst = config.dataset.selection[field]
            lst.sort()

            for idx in index:
                # in case of keys will be timestamp string
                # in case of runs will be rXXX
                time_range[index[idx]] = (
                    lst[idx] if field == "timestamps" else "r" + str(lst[idx]).zfill(3)
                )

        return time_range

    # !! not needed except for SiPM not loading with DataLoader
    # ignore for now because diabled period_list because now type can be multiple
    # def get_final_time_range(self):
    #     # apply user time range to available dsp files
    #     selected_files = [f for f in self.period_dsp if get_key(f) > self.user_time_range['start'] and get_key(f) < self.user_time_range['end']]
    #     if len(selected_files) == 0:
    #         logging.error('No files for given time selection!')
    #         sys.exit(1)

    #     selected_files.sort()

    #     return {'start': get_key(selected_files[0]), 'end': get_key(selected_files[-1])}


# helper functions


def get_run(dsp_fname: str):
<<<<<<< HEAD
    '''Eextract run from lh5 filename.'''    
    return re.search('r-\d{3}', dsp_fname).group(0)[2:]

def get_key(dsp_fname: str):
    '''Extract key from lh5 filename.'''
    return re.search('-\d{8}T\d{6}Z', dsp_fname).group(0)[1:]    
=======
    """
    str -> str

    extract run from lh5 filename
    """
    return re.search(r"r-\d{3}", dsp_fname).group(0)[2:]


def get_key(dsp_fname: str):
    """
    str -> str

    extract key from lh5 filename
    """
    return re.search(r"-\d{8}T\d{6}Z", dsp_fname).group(0)[1:]
>>>>>>> 34c0e87c
<|MERGE_RESOLUTION|>--- conflicted
+++ resolved
@@ -6,7 +6,6 @@
 class Dataset:
     # : config.Config
     def __init__(self, config):
-<<<<<<< HEAD
         #print('----------------------------------------------------')
         #print('--- Setting up dataset')
         #print('----------------------------------------------------')
@@ -14,17 +13,6 @@
         # e.g. path to period = path + v06.00/generated/tier (+ dsp/phy/p01 later)
         self.path = os.path.join(config.dataset.path, config.dataset.version, 'generated', 'tier')
         #print('Data path: ' + self.path)
-=======
-        print("----------------------------------------------------")
-        print("--- Setting up dataset")
-        print("----------------------------------------------------")
-
-        # e.g. path to period = path + v06.00/generated/tier (+ dsp/phy/p01 later)
-        self.path = os.path.join(
-            config.dataset.path, config.dataset.version, "generated", "tier"
-        )
-        print("Data path: " + self.path)
->>>>>>> 34c0e87c
 
         # determine QC cut column name based on version
         self.qc_name = (
@@ -33,13 +21,8 @@
 
         # type of data (phy or cal or both, always list)
         self.type = config.dataset.type
-<<<<<<< HEAD
         #print('Data type: ' + ','.join(self.type))
         
-=======
-        print("Data type: " + ",".join(self.type))
-
->>>>>>> 34c0e87c
         # get list of all dsp files in period to later get final file time range
         # !! not really needed except for SiPM quickfix cause of DataLoader not working
         # avoid for now because now type can be multiple
@@ -47,17 +30,8 @@
 
         # get user time range in format of keys - for selection and plotting
         self.user_time_range = self.get_user_time_range(config)
-<<<<<<< HEAD
         #print('User requested time range: {} - {}'.format(self.user_time_range['start'], self.user_time_range['end']))
         
-=======
-        print(
-            "User requested time range: {} - {}".format(
-                self.user_time_range["start"], self.user_time_range["end"]
-            )
-        )
-
->>>>>>> 34c0e87c
         # get final time range based on dsp files available
         # !! ignore for now because there can be multiple type like both cal and phy
         self.time_range = self.user_time_range
@@ -90,17 +64,11 @@
     #     period_dsp.sort()
     #     return period_dsp
 
-<<<<<<< HEAD
-
-=======
-    # config: config.Config
->>>>>>> 34c0e87c
     def get_user_time_range(self, config):
         """
         Get time range requested by user converted to key format.
 
         Directly from input if selection mode is time range, time window, or key(s);
-<<<<<<< HEAD
         from dsp files if selection mode is 'runs'.
         
         >>> dataset.get_user_time_range()
@@ -108,16 +76,6 @@
         """
         time_range = {'start': 0, 'end': 0} # convenient for the loop
         message = 'Time selection mode: '
-=======
-        from dsp files if selection mode is runs
-
-        >>> dataset.get_user_time_range()
-        ['20220928T080000Z','20220928093000Z']
-        """
-
-        time_range = {"start": 0, "end": 0}  # convenient for the loop
-        message = "Time selection mode: "
->>>>>>> 34c0e87c
 
         # option 1: time window
         if "start" in config.dataset.selection:
@@ -174,27 +132,9 @@
 
 
 def get_run(dsp_fname: str):
-<<<<<<< HEAD
     '''Eextract run from lh5 filename.'''    
     return re.search('r-\d{3}', dsp_fname).group(0)[2:]
 
 def get_key(dsp_fname: str):
     '''Extract key from lh5 filename.'''
-    return re.search('-\d{8}T\d{6}Z', dsp_fname).group(0)[1:]    
-=======
-    """
-    str -> str
-
-    extract run from lh5 filename
-    """
-    return re.search(r"r-\d{3}", dsp_fname).group(0)[2:]
-
-
-def get_key(dsp_fname: str):
-    """
-    str -> str
-
-    extract key from lh5 filename
-    """
-    return re.search(r"-\d{8}T\d{6}Z", dsp_fname).group(0)[1:]
->>>>>>> 34c0e87c
+    return re.search('-\d{8}T\d{6}Z', dsp_fname).group(0)[1:]    