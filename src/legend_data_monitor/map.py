--- conflicted
+++ resolved
@@ -29,10 +29,6 @@
     start_code
                      Starting time of the code
     """
-<<<<<<< HEAD
-=======
-
->>>>>>> 77a0bb8a
     run_name = ""
     if isinstance(run, str):
         run_name = run
