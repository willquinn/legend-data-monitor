--- conflicted
+++ resolved
@@ -460,15 +460,8 @@
         """Flag FC baseline events. If a FC baseline object was provided, flag FC baseline events in data based on its flag."""
         utils.logger.info("... flagging FC baseline ONLY events")
 
-<<<<<<< HEAD
         self.data = self.data.merge(fc_bsln.data[["datetime", "flag_fc_bsln"]], on="datetime")
         self.data["flag_fc_bsln"] = self.data["flag_fc_bsln"] & ~self.data["flag_pulser"]
-=======
-        self.data = self.data.merge(
-            fc_bsln.data[["datetime", "flag_fc_bsln"]], on="datetime"
-        )
-        self.data["flag_fc_bsln"] = self.data["flag_fc_bsln"] & self.data["flag_pulser"]
->>>>>>> 2b237045
 
         self.data = self.data.reset_index()
 
