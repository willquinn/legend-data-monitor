import io
import shelve
import numpy as np

import matplotlib.pyplot as plt
from matplotlib.backends.backend_pdf import PdfPages
from pandas import DataFrame
from seaborn import color_palette

from . import analysis_data, plot_styles, status_plot, subsystem, utils

# -------------------------------------------------------------------------

# global variable to be filled later with colors based on number of channels
COLORS = []

# -------------------------------------------------------------------------
# main plotting function(s)
# -------------------------------------------------------------------------

# plotting function that makes subsystem plots
# feel free to write your own one using Dataset, Subsystem and ParamData objects
# for example, this structure won't work to plot one parameter VS the other


def make_subsystem_plots(
    subsystem: subsystem.Subsystem, plots: dict, plt_path: str, saving=None
):
    pdf = PdfPages(plt_path + "-" + subsystem.type + ".pdf")
    out_dict = {}

    # for param in subsys.parameters:
    for plot_title in plots:
        utils.logger.info(
            "\33[95m~~~~~~~~~~~~~~~~~~~~~~~~~~~~~~~~~~~~~~~~~~~~~~~~~~\33[0m"
        )
        utils.logger.info(f"\33[95m~~~ P L O T T I N G : {plot_title}\33[0m")
        utils.logger.info(
            "\33[95m~~~~~~~~~~~~~~~~~~~~~~~~~~~~~~~~~~~~~~~~~~~~~~~~~~\33[0m"
        )

        # --- original plot settings provided in json
        # - parameter of interest
        # - event type all/pulser/phy/Klines
        # - variation (bool)
        # - time window (for event rate or vs time plot)
        plot_settings = plots[plot_title]

        # --- defaults
        # default time window None if not parameter event rate will be accounted for in AnalysisData,
        # here need to account for plot style vs time (None for all others)
        if "time_window" not in plot_settings:
            plot_settings["time_window"] = None
        # same, here need to account for unit label %
        if "variation" not in plot_settings:
            plot_settings["variation"] = False
        # add saving info + plot where we save things
        plot_settings["saving"] = saving
        plot_settings["plt_path"] = plt_path

        # -------------------------------------------------------------------------
        # set up analysis data
        # -------------------------------------------------------------------------

        # --- AnalysisData:
        # - select parameter of interest
        # - subselect type of events (pulser/phy/all/klines)
        # - calculate variation from mean, if asked
        data_analysis = analysis_data.AnalysisData(
            subsystem.data, selection=plot_settings
        )
        # cuts will be loaded but not applied; for our purposes, need to apply the cuts right away
        # currently only K lines cut is used, and only data after cut is plotted -> just replace
        data_analysis.data = data_analysis.apply_all_cuts()
        utils.logger.debug(data_analysis.data)

        # -------------------------------------------------------------------------
        # set up plot info
        # -------------------------------------------------------------------------

        # --- color settings using a pre-defined palette
        # num colors needed = max number of channels per string
        # - find number of unique positions in each string
        # - get maximum occurring
        if plot_settings["plot_structure"] == "per cc4":
            if (
                data_analysis.data.iloc[0]["cc4_id"] is None
                or data_analysis.data.iloc[0]["cc4_channel"] is None
            ):
                if subsystem.type in ["spms", "pulser"]:
                    utils.logger.error(
                        "\033[91mPlotting per CC4 is not available for %s. Try again!\033[0m",
                        subsystem.type,
                    )
                    exit()
                else:
                    utils.logger.error(
                        "\033[91mPlotting per CC4 is not available because CC4 ID or/and CC4 channel are 'None'.\nTry again!\033[0m"
                    )
                    exit()
            # ...if cc4 are present, group by them
            max_ch_per_string = (
                data_analysis.data.groupby("cc4_id")["cc4_channel"].nunique().max()
            )
        else:
            max_ch_per_string = (
                data_analysis.data.groupby("location")["position"].nunique().max()
            )
        global COLORS
        COLORS = color_palette("hls", max_ch_per_string).as_hex()

        # --- information needed for plot structure
        # ! currently "parameters" is one parameter !
        # subject to change if one day want to plot multiple in one plot
        plot_info = {
            "title": plot_title,
            "subsystem": subsystem.type,
            "locname": {"geds": "string", "spms": "fiber", "pulser": "puls"}[
                subsystem.type
            ],
            "unit": utils.PLOT_INFO[plot_settings["parameters"]]["unit"],
            "plot_style": plot_settings["plot_style"],
        }

        # information for having the resampled or all entries (needed only for 'vs time' style option)
        plot_info["resampled"] = (
            plot_settings["resampled"] if "resampled" in plot_settings else ""
        )

        # information for shifting the channels or not (not needed only for the 'per channel' structure option) when plotting the std
        plot_info["std"] = (
            True if plot_settings["plot_structure"] == "per channel" else False
        )

        if plot_settings["plot_style"] == "vs time":
            if plot_info["resampled"] == "":
                plot_info["resampled"] = "also"
                utils.logger.warning(
                    "\033[93mNo 'resampled' option was specified. Both resampled and all entries will be plotted (otherwise you can try again using the option 'no', 'only', 'also').\033[0m"
                )
        else:
            if plot_info["resampled"] != "":
                utils.logger.warning(
                    "\033[93mYou're using the option 'resampled' for a plot style that does not need it. For this reason, that option will be ignored.\033[0m"
                )

        # --- information needed for plot style
        plot_info["label"] = utils.PLOT_INFO[plot_settings["parameters"]]["label"]
        # unit label should be % if variation was asked
        plot_info["unit_label"] = (
            "%" if plot_settings["variation"] else plot_info["unit"]
        )
        plot_info["cuts"] = plot_settings["cuts"] if "cuts" in plot_settings else ""
        # time window might be needed fort he vs time function
        plot_info["time_window"] = plot_settings["time_window"]
        # threshold values are needed for status map; might be needed for plotting limits on canvas too
        if subsystem.type != "pulser":
            plot_info["limits"] = (
                utils.PLOT_INFO[plot_settings["parameters"]]["limits"][subsystem.type][
                    "variation"
                ]
                if plot_settings["variation"]
                else utils.PLOT_INFO[plot_settings["parameters"]]["limits"][
                    subsystem.type
                ]["absolute"]
            )
        plot_info["parameter"] = (
            plot_settings["parameters"] + "_var"
            if plot_info["unit_label"] == "%"
            else plot_settings["parameters"]
        )  # could be multiple in the future!
        plot_info["param_mean"] = plot_settings["parameters"] + "_mean"

        # -------------------------------------------------------------------------
        # call chosen plot structure
        # -------------------------------------------------------------------------

        # choose plot function based on user requested structure e.g. per channel or all ch together
        plot_structure = PLOT_STRUCTURE[plot_settings["plot_structure"]]
        utils.logger.debug("Plot structure: " + plot_settings["plot_structure"])

        # plotting
        plot_structure(data_analysis.data, plot_info, pdf)

        # For some reason, after some plotting functions the index is set to "channel".
        # We need to set it back otherwise status_plot.py gets crazy and everything crashes.
        data_analysis.data = data_analysis.data.reset_index()

        # -------------------------------------------------------------------------
        # saving dataframe + plot info
        # -------------------------------------------------------------------------

        par_dict_content = {}

        # saving dataframe data for each parameter
        par_dict_content["df_" + plot_info["subsystem"]] = data_analysis.data
        par_dict_content["plot_info"] = plot_info

        # -------------------------------------------------------------------------
        # call status plot
        # -------------------------------------------------------------------------

        if "status" in plot_settings and plot_settings["status"]:
            if subsystem.type == "pulser":
                utils.logger.debug(
                    "Thresholds are not enabled for pulser! Use you own eyes to do checks there"
                )
            else:
                _ = status_plot.status_plot(
                    subsystem, data_analysis.data, plot_info, pdf
                )

        # -------------------------------------------------------------------------
        # save results
        # -------------------------------------------------------------------------

        # building a dictionary with dataframe/plot_info to be later stored in a shelve object
        if saving is not None:
            out_dict = utils.build_out_dict(
                plot_settings, plot_info, par_dict_content, out_dict, saving, plt_path
            )

    # save in shelve object, overwriting the already existing file with new content (either completely new or new bunches)
    if saving is not None:
        out_file = shelve.open(plt_path + f"-{subsystem.type}")
        out_file["monitoring"] = out_dict
        out_file.close()

    # save in pdf object
    pdf.close()

    utils.logger.info(
        f"All plots saved in: \33[4m{plt_path}-{subsystem.type}.pdf\33[0m"
    )


# -------------------------------------------------------------------------------
# different plot structure functions, defining figures and subplot layouts
# -------------------------------------------------------------------------------

# See mapping user plot structure keywords to corresponding functions in the end of this file


def plot_per_ch(data_analysis: DataFrame, plot_info: dict, pdf: PdfPages):
    # --- choose plot function based on user requested style e.g. vs time or histogram
    plot_style = plot_styles.PLOT_STYLE[plot_info["plot_style"]]
    utils.logger.debug("Plot style: " + plot_info["plot_style"])

    data_analysis = data_analysis.sort_values(["location", "position"])

    # -------------------------------------------------------------------------------

    # separate figure for each string/fiber ("location")
    for location, data_location in data_analysis.groupby("location"):
        utils.logger.debug(f"... {plot_info['locname']} {location}")

        # -------------------------------------------------------------------------------
        # create plot structure: 1 column, N rows with subplot for each channel
        # -------------------------------------------------------------------------------

        # number of channels in this string/fiber
        numch = len(data_location["channel"].unique())
        # create corresponding number of subplots for each channel, set constrained layout to accommodate figure suptitle
        fig, axes = plt.subplots(
            nrows=numch,
            ncols=1,
            figsize=(10, numch * 3),
            sharex=True,
            constrained_layout=True,
        )  # , sharey=True)
        # in case of pulser, axes will be not a list but one axis -> convert to list
        axes = [axes] if numch == 1 else axes

        # -------------------------------------------------------------------------------
        # plot
        # -------------------------------------------------------------------------------

        ax_idx = 0
        # plot one channel on each axis, ordered by position
        for position, data_channel in data_location.groupby("position"):
            utils.logger.debug(f"...... position {position}")
            # define what colors are needed
            # if this function is not called by makes_subsystem_plot() need to define colors locally
            # to be included in a separate function to be called every time (maybe in utils?)
            max_ch_per_string = (
                data_analysis.groupby("location")["position"].nunique().max()
            )
            global COLORS
            COLORS = color_palette("hls", max_ch_per_string).as_hex()

            # plot selected style on this axis
            plot_style(data_channel, fig, axes[ax_idx], plot_info, color=COLORS[ax_idx])

            # --- add summary to axis
            # name, position and mean are unique for each channel - take first value
            t = data_channel.iloc[0][
                ["channel", "position", "name", plot_info["param_mean"]]
            ]

            fwhm_ch = get_fwhm_for_fixed_ch(data_channel, plot_info["parameter"])

            text = (
                t["name"]
                + "\n"
                + f"channel {t['channel']}\n"
                + f"position {t['position']}\n"
                + f"FWHM {round(fwhm_ch, 2)}\n"
                + (
                    f"mean {round(t[plot_info['param_mean']],3)} [{plot_info['unit']}]"
                    if t[plot_info["param_mean"]] is not None
                    else ""
                )  # handle with care mean='None' situations
            )
            axes[ax_idx].text(1.01, 0.5, text, transform=axes[ax_idx].transAxes)

            # add grid
            axes[ax_idx].grid("major", linestyle="--")
            axes[ax_idx].set_axisbelow(True)
            # remove automatic y label since there will be a shared one
            axes[ax_idx].set_ylabel("")

            # plot limits
            plot_limits(axes[ax_idx], plot_info["limits"])

            ax_idx += 1

        # -------------------------------------------------------------------------------
        if plot_info["subsystem"] == "pulser":
            y_title = 1.05
            axes[0].set_title("")
        else:
            y_title = 1.01
            axes[0].set_title(f"{plot_info['locname']} {location}")
        fig.suptitle(f"{plot_info['subsystem']} - {plot_info['title']}", y=y_title)

        save_pdf(plt, pdf)

    return fig


def plot_per_cc4(data_analysis: DataFrame, plot_info: dict, pdf: PdfPages):
    if plot_info["subsystem"] == "pulser":
        utils.logger.error(
            "\033[91mPlotting per CC4 is not available for the pulser channel.\nTry again with a different plot structure!\033[0m"
        )
        exit()
    # --- choose plot function based on user requested style e.g. vs time or histogram
    plot_style = plot_styles.PLOT_STYLE[plot_info["plot_style"]]
    utils.logger.debug("Plot style: " + plot_info["plot_style"])

    # --- create plot structure
    # number of cc4s
    no_cc4_id = len(data_analysis["cc4_id"].unique())
    # set constrained layout to accommodate figure suptitle
    fig, axes = plt.subplots(
        no_cc4_id,
        figsize=(10, no_cc4_id * 3),
        sharex=True,
        sharey=True,
        constrained_layout=True,
    )

    # -------------------------------------------------------------------------------
    # create label of format hardcoded for geds sXX-pX-chXXX-name-CC4channel
    # -------------------------------------------------------------------------------
    labels = data_analysis.groupby("channel").first()[
        ["name", "position", "location", "cc4_channel", "cc4_id"]
    ]
    labels["channel"] = labels.index
    labels["label"] = labels[
        ["location", "position", "channel", "name", "cc4_channel"]
    ].apply(lambda x: f"s{x[0]}-p{x[1]}-ch{str(x[2]).zfill(3)}-{x[3]}-{x[4]}", axis=1)
    # put it in the table
    data_analysis = data_analysis.set_index("channel")
    data_analysis["label"] = labels["label"]

    # -------------------------------------------------------------------------------
    # plot
    # -------------------------------------------------------------------------------

    data_analysis = data_analysis.sort_values(["cc4_id", "cc4_channel", "label"])
    # new subplot for each string
    ax_idx = 0
    for cc4_id, data_cc4_id in data_analysis.groupby("cc4_id"):
        utils.logger.debug(f"... CC4 {cc4_id}")
        # set colors
        max_ch_per_cc4 = data_analysis.groupby("cc4_id")["cc4_channel"].nunique().max()
        global COLORS
        COLORS = color_palette("hls", max_ch_per_cc4).as_hex()

        # new color for each channel
        col_idx = 0
        labels = []
        for label, data_channel in data_cc4_id.groupby("label"):
            cc4_channel = (label.split("-"))[-1]
            utils.logger.debug(f"...... channel {cc4_channel}")
            
            fwhm_ch = get_fwhm_for_fixed_ch(data_channel, plot_info["parameter"])
            plot_style(data_channel, fig, axes[ax_idx], plot_info, COLORS[col_idx])
            labels.append(label+f" - FWHM: {round(fwhm_ch, 2)}")
            col_idx += 1

        # add grid
        axes[ax_idx].grid("major", linestyle="--")
        axes[ax_idx].set_axisbelow(True)
        # beautification
        axes[ax_idx].set_title(f"CC4 {cc4_id}")
        axes[ax_idx].set_ylabel("")
        axes[ax_idx].legend(labels=labels, loc="center left", bbox_to_anchor=(1, 0.5))

        # plot limits
        plot_limits(axes[ax_idx], plot_info["limits"])

        # plot the position of the two K lines
        if plot_info["parameter"] == "K_events":
            axes[ax_idx].axhline(y=1460.822, color="gray", linestyle="--")
            axes[ax_idx].axhline(y=1524.6, color="gray", linestyle="--")

        ax_idx += 1

    # -------------------------------------------------------------------------------
    y_title = 1.05 if plot_info["subsystem"] == "pulser" else 1.01
    fig.suptitle(f"{plot_info['subsystem']} - {plot_info['title']}", y=y_title)
    save_pdf(plt, pdf)

    return fig


<<<<<<< HEAD
=======
import numpy as np


>>>>>>> 252a579e
def plot_per_string(data_analysis: DataFrame, plot_info: dict, pdf: PdfPages):
    # --- choose plot function based on user requested style e.g. vs time or histogram
    plot_style = plot_styles.PLOT_STYLE[plot_info["plot_style"]]
    utils.logger.debug("Plot style: " + plot_info["plot_style"])

    # --- create plot structure
    # number of strings/fibers
    no_location = len(data_analysis["location"].unique())
    # set constrained layout to accommodate figure suptitle
    fig, axes = plt.subplots(
        no_location,
        figsize=(10, no_location * 3),
        sharex=True,
        sharey=True,
        constrained_layout=True,
    )
    # in case of pulser, axes will be not a list but one axis -> convert to list
    axes = [axes] if no_location == 1 else axes

    # -------------------------------------------------------------------------------
    # create label of format hardcoded for geds pX-chXXX-name
    # -------------------------------------------------------------------------------

    labels = data_analysis.groupby("channel").first()[["name", "position"]]
    labels["channel"] = labels.index
    labels["label"] = labels[["position", "channel", "name"]].apply(
        lambda x: f"p{x[0]}-ch{str(x[1]).zfill(3)}-{x[2]}", axis=1
    )
    # put it in the table
    data_analysis = data_analysis.set_index("channel")
    data_analysis["label"] = labels["label"]
    data_analysis = data_analysis.sort_values("label")

    # -------------------------------------------------------------------------------
    # plot
    # -------------------------------------------------------------------------------

    data_analysis = data_analysis.sort_values(["location", "label"])
    # new subplot for each string
    ax_idx = 0
    for location, data_location in data_analysis.groupby("location"):
        # define what colors are needed
        # if this function is not called by makes_subsystem_plot() need to define colors
        # to be included in a separate function to be called every time (maybe in utils?)
        max_ch_per_string = (
            data_analysis.groupby("location")["position"].nunique().max()
        )
        global COLORS
        COLORS = color_palette("hls", max_ch_per_string).as_hex()

        utils.logger.debug(f"... {plot_info['locname']} {location}")

        # new color for each channel
        col_idx = 0
        labels = []
        for label, data_channel in data_location.groupby("label"):
<<<<<<< HEAD
            fwhm_ch = get_fwhm_for_fixed_ch(data_channel, plot_info["parameter"])
            plot_style(data_channel, fig, axes[ax_idx], plot_info, COLORS[col_idx])
            labels.append(label+f" - FWHM: {round(fwhm_ch, 2)}")
=======
            entries = data_channel[plot_info["parameter"]]
            entries_avg = np.mean(entries)
            rms_ch = np.sqrt(np.mean(np.square(entries - entries_avg)))
            FWHM_ch = 2.355 * rms_ch

            _ = plot_style(data_channel, fig, axes[ax_idx], plot_info, COLORS[col_idx])
            labels.append(label + f" - FWHM: {round(FWHM_ch, 2)}")
>>>>>>> 252a579e
            col_idx += 1

        # add grid
        axes[ax_idx].grid("major", linestyle="--")
        axes[ax_idx].set_axisbelow(True)
        # beautification
        axes[ax_idx].set_title(f"{plot_info['locname']} {location}")
        axes[ax_idx].set_ylabel("")
        axes[ax_idx].legend(labels=labels, loc="center left", bbox_to_anchor=(1, 0.5))

        # plot limits
        plot_limits(axes[ax_idx], plot_info["limits"])

        # plot the position of the two K lines
        if plot_info["parameter"] == "K_events":
            axes[ax_idx].axhline(y=1460.822, color="gray", linestyle="--")
            axes[ax_idx].axhline(y=1524.6, color="gray", linestyle="--")

        ax_idx += 1

    # -------------------------------------------------------------------------------
    y_title = 1.05 if plot_info["subsystem"] == "pulser" else 1.01
    fig.suptitle(f"{plot_info['subsystem']} - {plot_info['title']}", y=y_title)

    save_pdf(plt, pdf)

    return fig


def plot_array(data_analysis: DataFrame, plot_info: dict, pdf: PdfPages):
    if plot_info["subsystem"] == "spms":
        utils.logger.error(
            "\033[91mPlotting per array is not available for the spms.\nTry again!\033[0m"
        )
        exit()

    import matplotlib.patches as mpatches

    # --- choose plot function based on user requested style
    plot_style = plot_styles.PLOT_STYLE[plot_info["plot_style"]]
    utils.logger.debug("Plot style: " + plot_info["plot_style"])

    # --- create plot structure
    fig, axes = plt.subplots(
        1,  # no of location
        figsize=(10, 3),
        sharex=True,
        sharey=True,
        constrained_layout=True,
    )

    # -------------------------------------------------------------------------------
    # create label of format hardcoded for geds sX-pX-chXXX-name
    # -------------------------------------------------------------------------------
    labels = data_analysis.groupby("channel").first()[["name", "location", "position"]]
    labels["channel"] = labels.index
    labels["label"] = labels[["location", "position", "channel", "name"]].apply(
        lambda x: f"p{x[1]}-ch{str(x[2])}-{x[3]}", axis=1
    )
    # put it in the table
    data_analysis = data_analysis.set_index("channel")
    data_analysis["label"] = labels["label"]
    data_analysis = data_analysis.sort_values("label")

    # -------------------------------------------------------------------------------
    # plot
    # -------------------------------------------------------------------------------
    data_analysis = data_analysis.sort_values(["location", "label"])

    # one color for each string
    col_idx = 0
    # some lists to fill with info, string by string
    labels = []
    channels = []
    legend = []

    # group by string
    for location, data_location in data_analysis.groupby("location"):
        utils.logger.debug(f"... {plot_info['locname']} {location}")

        max_ch_per_string = (
            data_analysis.groupby("location")["position"].nunique().max()
        )
        global COLORS
        COLORS = color_palette("hls", max_ch_per_string).as_hex()

        values_per_string = []  # y values - in each string
        channels_per_string = []  # x values - in each string
        # group by channel
        for label, data_channel in data_location.groupby("label"):
            plot_style(data_channel, fig, axes, plot_info, COLORS[col_idx])

            map_dict = utils.MAP_DICT
            location = data_channel["location"].unique()[0]
            position = data_channel["position"].unique()[0]

            labels.append(label.split("-")[-1])
            channels.append(map_dict[str(location)][str(position)])
            values_per_string.append(data_channel[plot_info["parameter"]].unique()[0])
            channels_per_string.append(map_dict[str(location)][str(position)])

        # get average of plotted parameter per string (print horizontal line)
        avg_of_string = sum(values_per_string) / len(values_per_string)
        axes.hlines(
            y=avg_of_string,
            xmin=min(channels_per_string),
            xmax=max(channels_per_string),
            color="k",
            linestyle="-",
            linewidth=1,
        )
        utils.logger.debug(f"..... average: {round(avg_of_string, 2)}")

        # get legend entry (print string + colour)
        legend.append(
            mpatches.Patch(
                color=COLORS[col_idx],
                label=f"s{location} - avg: {round(avg_of_string, 2)} {plot_info['unit_label']}",
            )
        )

        # LAST thing to update
        col_idx += 1

    # -------------------------------------------------------------------------------
    # add legend
    axes.legend(
        loc=(1.04, 0.0),
        ncol=1,
        frameon=True,
        facecolor="white",
        framealpha=0,
        handles=legend,
    )
    # add grid
    axes.grid("major", linestyle="--")
    # set the grid behind the points
    axes.set_axisbelow(True)
    # beautification
    axes.ylabel = None
    axes.xlabel = None
    # add x labels
    axes.set_xticks(channels)
    axes.set_xticklabels(labels, fontsize=5)
    # rotate x labels
    plt.xticks(rotation=90, ha="center")
    # title/label
    fig.supxlabel("")
    fig.suptitle(f"{plot_info['subsystem']} - {plot_info['title']}", y=1.05)

    save_pdf(plt, pdf)

    return fig


# -------------------------------------------------------------------------------
# SiPM specific structures
# -------------------------------------------------------------------------------


def plot_per_fiber_and_barrel(data_analysis: DataFrame, plot_info: dict, pdf: PdfPages):
    if plot_info["subsystem"] != "spms":
        utils.logger.error(
            "\033[91mPlotting per fiber-barrel is available ONLY for spms.\nTry again!\033[0m"
        )
        exit()
    # here will be a function plotting SiPMs with:
    # - one figure for top and one for bottom SiPMs
    # - each figure has subplots with N columns and M rows where N is the number of fibers, and M is the number of positions (top/bottom -> 2)
    # this function will only work for SiPMs requiring a columns 'barrel' in the channel map
    # add a check in config settings check to make sure geds are not called with this structure to avoid crash
    pass


# ~~~~~~~~~~~~~~~~~~~~~~~~~~~~~~~~~~~~~~~~~~~~~~~~~~~~~~~~~~~~~~~~~~~~~~~~~~~~~~~~~~~~~~~~~~~~~~~~~~~~~~~~~~~~~~~~~~~~~~~~~~~
# UNDER CONSTRUCTION!!!
def plot_per_barrel_and_position(
    data_analysis: DataFrame, plot_info: dict, pdf: PdfPages
):
    if plot_info["subsystem"] != "spms":
        utils.logger.error(
            "\033[91mPlotting per barrel-position is available ONLY for spms.\nTry again!\033[0m"
        )
        exit()
    # here will be a function plotting SiPMs with:
    # - one figure for each barrel-position combination (IB-top, IB-bottom, OB-top, OB-bottom) = 4 figures in total

    plot_style = plot_styles.PLOT_STYLE[plot_info["plot_style"]]
    utils.logger.debug("Plot style: " + plot_info["plot_style"])

    par_dict = {}

    # re-arrange dataframe to separate location: from location=[IB-015-016] to location=[IB] & fiber=[015-016]
    data_analysis["fiber"] = (
        data_analysis["location"].str.split("-").str[1].str.join("")
        + "-"
        + data_analysis["location"].str.split("-").str[2].str.join("")
    )
    data_analysis["location"] = (
        data_analysis["location"].str.split("-").str[0].str.join("")
    )

    # -------------------------------------------------------------------------------
    # create label of format hardcoded for geds pX-chXXX-name
    # -------------------------------------------------------------------------------

    labels = data_analysis.groupby("channel").first()[
        ["name", "position", "location", "fiber"]
    ]
    labels["channel"] = labels.index
    labels["label"] = labels[
        ["position", "location", "fiber", "channel", "name"]
    ].apply(lambda x: f"{x[0]}-{x[1]}-{x[2]}-ch{str(x[3]).zfill(3)}-{x[4]}", axis=1)
    # put it in the table
    data_analysis = data_analysis.set_index("channel")
    data_analysis["label"] = labels["label"]
    data_analysis = data_analysis.sort_values("label")

    data_analysis = data_analysis.sort_values(["location", "label"])

    # separate figure for each barrel ("location"= IB, OB)...
    for location, data_location in data_analysis.groupby("location"):
        utils.logger.debug(f"... {location} barrel")
        # ...and position ("position"= bottom, top)
        for position, data_position in data_location.groupby("position"):
            utils.logger.debug(f"..... {position}")

            # -------------------------------------------------------------------------------
            # create plot structure: M columns, N rows with subplots for each channel
            # -------------------------------------------------------------------------------

            # number of channels in this barrel
            if location == "IB":
                num_rows = 3
                num_cols = 3
            if location == "OB":
                num_rows = 4
                num_cols = 5
            # create corresponding number of subplots for each channel, set constrained layout to accommodate figure suptitle
            fig, axes = plt.subplots(
                nrows=num_rows,
                ncols=num_cols,
                figsize=(10, num_rows * 3),
                sharex=True,
                constrained_layout=True,
            )  # , sharey=True)

            # -------------------------------------------------------------------------------
            # plot
            # -------------------------------------------------------------------------------

            data_position = data_position.reset_index()
            channel = data_position["channel"].unique()
            det_idx = 0
            col_idx = 0
            labels = []
            for ax_row in axes:
                for (
                    axes
                ) in ax_row:  # this is already the Axes object (no need to add ax_idx)
                    # plot one channel on each axis, ordered by position
                    data_position = data_position[
                        data_position["channel"] == channel[col_idx]
                    ]  # get only rows for a given channel

                    # plotting...
                    if data_position.empty:
                        det_idx += 1
                        continue

                    plot_style(data_position, fig, axes, plot_info, color=COLORS[det_idx])
                    labels.append(data_position["label"])

                    if channel[det_idx] not in par_dict.keys():
                        par_dict[channel[det_idx]] = ch_dict

                    # set label as title for each axes
                    text = (
                        data_position["label"][0][4:]
                        if position == "top"
                        else data_position["label"][0][7:]
                    )
                    axes.set_title(label=text, loc="center")

                    # add grid
                    axes.grid("major", linestyle="--")
                    axes.set_axisbelow(True)
                    # remove automatic y label since there will be a shared one
                    axes.set_ylabel("")

                    det_idx += 1
                    col_idx += 1

            fig.suptitle(
                f"{plot_info['subsystem']} - {plot_info['title']}\n{position} {location}",
                y=1.15,
            )
            # fig.supylabel(f'{plotdata.param.label} [{plotdata.param.unit_label}]') # --> plot style
            plt.savefig(pdf, format="pdf", bbox_inches="tight")
            # figures are retained until explicitly closed; close to not consume too much memory
            plt.close()

            with io.BytesIO() as buf:
                fig.savefig(buf, bbox_inches="tight")
                buf.seek(0)
                par_dict[f"figure_plot_{location}_{position}"] = buf.getvalue()

    return par_dict


# -------------------------------------------------------------------------------
# plotting functions
# -------------------------------------------------------------------------------

<<<<<<< HEAD
def get_fwhm_for_fixed_ch(data_channel: DataFrame, parameter: str) -> float:
    """Calculate the FWHM of a given parameter for a given channel."""
    entries = data_channel[parameter]
    entries_avg = np.mean(entries)
    fwhm_ch = 2.355*np.sqrt(np.mean(np.square(entries - entries_avg)))
    return fwhm_ch
    
=======

>>>>>>> 252a579e
def plot_limits(ax: plt.Axes, limits: dict):
    """Plot limits (if present) on the plot."""
    if not all([x is None for x in limits]):
        if limits[0] is not None:
            ax.axhline(y=limits[0], color="red", linestyle="--")
        if limits[1] is not None:
            ax.axhline(y=limits[1], color="red", linestyle="--")


def save_pdf(plt, pdf: PdfPages):
    """Save the plot to a PDF file. The plot is closed after saving."""
    if pdf:
        plt.savefig(pdf, format="pdf", bbox_inches="tight")
        plt.close()


# -------------------------------------------------------------------------------
# mapping user keywords to plot style functions
# -------------------------------------------------------------------------------

PLOT_STRUCTURE = {
    "per channel": plot_per_ch,
    "per cc4": plot_per_cc4,
    "per string": plot_per_string,
    "array": plot_array,
    "per fiber": plot_per_fiber_and_barrel,
    "per barrel": plot_per_barrel_and_position,
}<|MERGE_RESOLUTION|>--- conflicted
+++ resolved
@@ -426,12 +426,6 @@
     return fig
 
 
-<<<<<<< HEAD
-=======
-import numpy as np
-
-
->>>>>>> 252a579e
 def plot_per_string(data_analysis: DataFrame, plot_info: dict, pdf: PdfPages):
     # --- choose plot function based on user requested style e.g. vs time or histogram
     plot_style = plot_styles.PLOT_STYLE[plot_info["plot_style"]]
@@ -488,19 +482,9 @@
         col_idx = 0
         labels = []
         for label, data_channel in data_location.groupby("label"):
-<<<<<<< HEAD
             fwhm_ch = get_fwhm_for_fixed_ch(data_channel, plot_info["parameter"])
             plot_style(data_channel, fig, axes[ax_idx], plot_info, COLORS[col_idx])
             labels.append(label+f" - FWHM: {round(fwhm_ch, 2)}")
-=======
-            entries = data_channel[plot_info["parameter"]]
-            entries_avg = np.mean(entries)
-            rms_ch = np.sqrt(np.mean(np.square(entries - entries_avg)))
-            FWHM_ch = 2.355 * rms_ch
-
-            _ = plot_style(data_channel, fig, axes[ax_idx], plot_info, COLORS[col_idx])
-            labels.append(label + f" - FWHM: {round(FWHM_ch, 2)}")
->>>>>>> 252a579e
             col_idx += 1
 
         # add grid
@@ -815,7 +799,6 @@
 # plotting functions
 # -------------------------------------------------------------------------------
 
-<<<<<<< HEAD
 def get_fwhm_for_fixed_ch(data_channel: DataFrame, parameter: str) -> float:
     """Calculate the FWHM of a given parameter for a given channel."""
     entries = data_channel[parameter]
@@ -823,9 +806,6 @@
     fwhm_ch = 2.355*np.sqrt(np.mean(np.square(entries - entries_avg)))
     return fwhm_ch
     
-=======
-
->>>>>>> 252a579e
 def plot_limits(ax: plt.Axes, limits: dict):
     """Plot limits (if present) on the plot."""
     if not all([x is None for x in limits]):
