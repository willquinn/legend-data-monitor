--- conflicted
+++ resolved
@@ -362,17 +362,9 @@
                 par_mean = data_channel.iloc[0][
                     plot_info["param_mean"]
                 ]  # single number
-<<<<<<< HEAD
                 if plot_info['parameter'] != "event_rate":
                     fwhm_ch = get_fwhm_for_fixed_ch(data_channel, plot_info["parameter"])
                     text += f"\nFWHM {fwhm_ch}"
-=======
-                if plot_info["parameter"] != "event_rate":
-                    fwhm_ch = get_fwhm_for_fixed_ch(
-                        data_channel, plot_info["parameter"]
-                    )
-                    text += "\nFWHM {fwhm_ch}"
->>>>>>> 033b2c61
 
                 text += "\n" + (
                     f"mean {round(par_mean,3)} [{plot_info['unit']}]"
