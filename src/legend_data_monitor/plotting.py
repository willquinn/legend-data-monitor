--- conflicted
+++ resolved
@@ -412,16 +412,13 @@
 
 
 # technically per location
-<<<<<<< HEAD
 def plot_per_string(data_analysis, plot_info, pdf, *string):
-=======
-def plot_per_string(data_analysis, plot_info, pdf):
     if plot_info["subsystem"] == "pulser":
         utils.logger.error(
             "\033[91mPlotting per string is not available for the pulser channel.\nTry again with a different plot structure!\033[0m"
         )
         exit()
->>>>>>> 4ed0ff96
+
     # --- choose plot function based on user requested style e.g. vs time or histogram
     plot_style = plot_styles.PLOT_STYLE[plot_info["plot_style"]]
     if not string:
@@ -488,35 +485,22 @@
         axes.legend(labels=labels, loc="center left", bbox_to_anchor=(1, 0.5))
 
         # plot the position of the two K lines
-<<<<<<< HEAD
+
         if plot_info["title"] == "K lines":
             axes.axhline(y=1460.822, color="gray", linestyle="--")
             axes.axhline(y=1524.6, color="gray", linestyle="--")
-=======
-        if plot_info["cuts"] == "K lines":
-            axes[ax_idx].axhline(y=1460.822, color="gray", linestyle="--")
-            axes[ax_idx].axhline(y=1524.6, color="gray", linestyle="--")
->>>>>>> 4ed0ff96
+
 
         # plot line at 0% for variation
         if plot_info["unit_label"] == "%":
             axes.axhline(y=0, color="gray", linestyle="--")
 
-<<<<<<< HEAD
         # -------------------------------------------------------------------------------
         fig.suptitle(f"{plot_info['subsystem']} - {plot_info['title']}")
-        # fig.supylabel(f'{plotdata.param.label} [{plotdata.param.unit_label}]') # --> plot style
         if not string:
             plt.savefig(pdf, format="pdf", bbox_inches="tight")
         # figures are retained until explicitly closed; close to not consume too much memory
         plt.close()
-=======
-    # -------------------------------------------------------------------------------
-    fig.suptitle(f"{plot_info['subsystem']} - {plot_info['title']}", y=1.15)
-    plt.savefig(pdf, format="pdf", bbox_inches="tight")
-    # figures are retained until explicitly closed; close to not consume too much memory
-    plt.close()
->>>>>>> 4ed0ff96
 
     if string:
         return fig
