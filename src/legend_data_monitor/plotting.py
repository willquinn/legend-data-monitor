--- conflicted
+++ resolved
@@ -30,7 +30,6 @@
     for param in subsys.parameters:
         # select data from subsystem data for given parameter based on parameter settings
         pardata = paramdata.ParamData(subsys, param, plot_settings)
-<<<<<<< HEAD
             
         # decide plot function based on user requested style (see dict below)            
         plot_parameter = plot_style[pardata.plot_settings['plot_style']]            
@@ -43,20 +42,6 @@
     pdf.close()
     logging.error('All plots saved in: ' + out_name)
             
-=======
-
-        # decide plot function based on user requested style (see dict below)
-        plot_parameter = plot_style[pardata.plot_settings['plot_style']]
-
-        #print('~~~~~~~~~~~~~~~~~~~~~~~~~~~~~~~~~~~~~~~~~~')
-        #print('~~~ P L O T T I N G')
-        #print('~~~~~~~~~~~~~~~~~~~~~~~~~~~~~~~~~~~~~~~~~~')
-        plot_parameter(pardata, pdf)
-
-    pdf.close()
-    #print('All plots saved in: ' + out_name)
-
->>>>>>> 5c991814
 
 # -------------------------------------------------------------------------------
 # different plot style functions called from the main one depending on parameter
@@ -68,13 +53,8 @@
 
     # separate figure for each string/fiber ("location")
     for location, data_location in data.groupby('location'):
-<<<<<<< HEAD
         logging.error(f'... {pardata.locname} {location}')
         
-=======
-        #print(f'... {pardata.locname} {location}')
-
->>>>>>> 5c991814
         # ---------------------------------------------
         #  global channel mean
         # det name, channel in each position (position will be index after groupby)
