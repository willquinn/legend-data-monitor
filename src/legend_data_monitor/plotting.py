import io
import shelve
from typing import Union

import matplotlib.patches as mpatches
import matplotlib.pyplot as plt
import numpy as np
from matplotlib.backends.backend_pdf import PdfPages
from pandas import DataFrame
from seaborn import color_palette

from . import analysis_data, plot_styles, string_visualization, subsystem, utils

# -------------------------------------------------------------------------

# global variable to be filled later with colors based on number of channels
COLORS = []

# -------------------------------------------------------------------------
# main plotting function(s)
# -------------------------------------------------------------------------

# plotting function that makes subsystem plots
# feel free to write your own one using Dataset, Subsystem and ParamData objects
# for example, this structure won't work to plot one parameter VS the other


def make_subsystem_plots(
    subsystem: subsystem.Subsystem, plots: dict, plt_path: str, saving=None
):
    pdf = PdfPages(plt_path + "-" + subsystem.type + ".pdf")
    out_dict = {}

    for plot_title in plots:
        utils.logger.info(
            "\33[95m~~~~~~~~~~~~~~~~~~~~~~~~~~~~~~~~~~~~~~~~~~~~~~~~~~\33[0m"
        )
        utils.logger.info(f"\33[95m~~~ P L O T T I N G : {plot_title}\33[0m")
        utils.logger.info(
            "\33[95m~~~~~~~~~~~~~~~~~~~~~~~~~~~~~~~~~~~~~~~~~~~~~~~~~~\33[0m"
        )

        # -------------------------------------------------------------------------
        # settings checks
        # -------------------------------------------------------------------------

        # --- original plot settings provided in json
        plot_settings = plots[plot_title]

        # --- defaults
        # default time window None if not parameter event rate will be accounted for in AnalysisData,
        # here need to account for plot style vs time (None for all others)
        if "time_window" not in plot_settings:
            plot_settings["time_window"] = None
        # same, here need to account for unit label %
        if "variation" not in plot_settings:
            plot_settings["variation"] = False
        # range for parameter
        if "range" not in plot_settings:
            plot_settings["range"] = [None, None]
        # resampling: applies only to vs time plot
        if "resampled" not in plot_settings:
            plot_settings["resampled"] = None
        # status plot requires no plot style option (for now)
        if "plot_style" not in plot_settings:
            plot_settings["plot_style"] = None

        # --- additional not in json
        # add saving info + plot where we save things
        plot_settings["saving"] = saving
        plot_settings["plt_path"] = plt_path

        # --- checks
        # resampled not provided for vs time -> set default
        if plot_settings["plot_style"] == "vs time":
            if not plot_settings["resampled"]:
                plot_settings["resampled"] = "also"
                utils.logger.warning(
                    "\033[93mNo 'resampled' option was specified. Both resampled and all entries will be plotted (otherwise you can try again using the option 'no', 'only', 'also').\033[0m"
                )
        # resampled provided for irrelevant plot
        elif plot_settings["resampled"]:
            utils.logger.warning(
                "\033[93mYou're using the option 'resampled' for a plot style that does not need it. For this reason, that option will be ignored.\033[0m"
            )

        # -------------------------------------------------------------------------
        # set up analysis data
        # -------------------------------------------------------------------------

        # --- AnalysisData:
        # - select parameter(s) of interest
        # - subselect type of events (pulser/phy/all/klines)
        # - apply cuts
        # - calculate special parameters if present
        # - get channel mean
        # - calculate variation from mean, if asked
        data_analysis = analysis_data.AnalysisData(
            subsystem.data, selection=plot_settings
        )

        # check if the dataframe is empty, if so, skip this plot
        if utils.is_empty(data_analysis.data):
            continue
        utils.logger.debug(data_analysis.data)

        # -------------------------------------------------------------------------
        # set up plot info
        # -------------------------------------------------------------------------

        # -------------------------------------------------------------------------
        # color settings using a pre-defined palette

        # num colors needed = max number of channels per string
        # - find number of unique positions in each string
        # - get maximum occurring
        plot_structure = (
            PLOT_STRUCTURE[plot_settings["plot_structure"]]
            if "plot_structure" in plot_settings
            else None
        )

        if plot_structure == "per cc4":
            if (
                data_analysis.data.iloc[0]["cc4_id"] is None
                or data_analysis.data.iloc[0]["cc4_channel"] is None
            ):
                if subsystem.type in ["spms", "pulser", "pulser_aux", "bsln"]:
                    utils.logger.error(
                        "\033[91mPlotting per CC4 is not available for %s. Try again!\033[0m",
                        subsystem.type,
                    )
                    exit()
                else:
                    utils.logger.error(
                        "\033[91mPlotting per CC4 is not available because CC4 ID or/and CC4 channel are 'None'.\nTry again!\033[0m"
                    )
                    exit()
            # ...if cc4 are present, group by them
            max_ch_per_string = (
                data_analysis.data.groupby("cc4_id")["cc4_channel"].nunique().max()
            )
        else:
            max_ch_per_string = (
                data_analysis.data.groupby("location")["position"].nunique().max()
            )
        global COLORS
        COLORS = color_palette("hls", max_ch_per_string).as_hex()

        # -------------------------------------------------------------------------
        # basic information needed for plot structure
        plot_info = {
            "title": plot_title,
            "subsystem": subsystem.type,
            "locname": {
                "geds": "string",
                "spms": "fiber",
                "pulser": "puls",
                "pulser_aux": "puls",
                "FC_bsln": "bsln",
                "muon": "muon",
            }[subsystem.type],
        }

        # parameters from plot settings to be simply propagated
        plot_info["plot_style"] = plot_settings["plot_style"]
        plot_info["time_window"] = plot_settings["time_window"]
        plot_info["resampled"] = plot_settings["resampled"]
        plot_info["range"] = plot_settings["range"]

        # information for shifting the channels or not (not needed only for the 'per channel' structure option) when plotting the std
        plot_info["std"] = True if plot_structure == "per channel" else False

        # -------------------------------------------------------------------------
        # information needed for plot style depending on parameters

        # first, treat it like multiple parameters, add dictionary to each entry with values for each parameter
        multi_param_info = ["unit", "label", "unit_label", "limits"]
        for info in multi_param_info:
            plot_info[info] = {}

        params = plot_settings["parameters"]
        if isinstance(params, str):
            params = [params]

        # name(s) of parameter(s) to plot - always list
        plot_info["parameters"] = params
        # preserve original param_mean before potentially adding _var to name
        plot_info["param_mean"] = [x + "_mean" for x in params]
        # add _var if variation asked
        if plot_settings["variation"]:
            plot_info["parameters"] = [x + "_var" for x in params]

        for param in plot_info["parameters"]:
            # plot info should contain final parameter to plot i.e. _var if var is asked
            # unit, label and limits are connected to original parameter name
            # this is messy AF need to rethink
            param_orig = param.rstrip("_var")
            plot_info["unit"][param] = utils.PLOT_INFO[param_orig]["unit"]
            plot_info["label"][param] = utils.PLOT_INFO[param_orig]["label"]
            keyword = "variation" if plot_settings["variation"] else "absolute"
            plot_info["limits"][param] = utils.PLOT_INFO[param_orig]["limits"][
                subsystem.type
            ][keyword]
            # unit label should be % if variation was asked
            plot_info["unit_label"][param] = (
                "%" if plot_settings["variation"] else plot_info["unit"][param_orig]
            )

        if len(params) == 1:
            # change "parameters" to "parameter" - for single-param plotting functions
            plot_info["parameter"] = plot_info["parameters"][0]
            # now, if it was actually a single parameter, convert {param: value} dict structure to just the value
            # this is how one-parameter plotting functions are designed
            for info in multi_param_info:
                plot_info[info] = plot_info[info][plot_info["parameter"]]
            # same for mean
            plot_info["param_mean"] = plot_info["param_mean"][0]

            # threshold values are needed for status map; might be needed for plotting limits on canvas too
            # only needed for single param plots (for now)
            if subsystem.type not in ["pulser", "pulser_aux", "FC_bsln", "muon"]:
                keyword = "variation" if plot_settings["variation"] else "absolute"
                plot_info["limits"] = utils.PLOT_INFO[params[0]]["limits"][
                    subsystem.type
                ][keyword]

            # needed for grey lines for K lines, in case we are looking at energy itself (not event rate for example)
            plot_info["K_events"] = (plot_settings["event_type"] == "K_events") and (
                plot_info["parameter"] == utils.SPECIAL_PARAMETERS["K_events"][0]
            )

        # -------------------------------------------------------------------------
        # call chosen plot structure + plotting
        # -------------------------------------------------------------------------

        if "exposure" in plot_info["parameters"]:
            string_visualization.exposure_plot(
                subsystem, data_analysis.data, plot_info, pdf
            )
        else:
            utils.logger.debug("Plot structure: %s", plot_settings["plot_structure"])
<<<<<<< HEAD
            #plot_structure(data_analysis.data, plot_info, pdf) # ACTIVATE ME !!!!!!!!!!!!!!!!!!!!!!!!!!!!!
=======
            # plot_structure(data_analysis.data, plot_info, pdf)
>>>>>>> f27e878a

        # For some reason, after some plotting functions the index is set to "channel".
        # We need to set it back otherwise string_visualization.py gets crazy and everything crashes.
        data_analysis.data = data_analysis.data.reset_index()

        # -------------------------------------------------------------------------
        # saving dataframe + plot info
        # -------------------------------------------------------------------------
        # here we are not checking if we are plotting one or more than one parameter
        # the output dataframe and plot_info objects are merged for more than one parameters
        # this will be fixed at a later stage, when building the output dictionary through utils.build_out_dict(...)
        par_dict_content = utils.save_df_and_info(data_analysis.data, plot_info)

        # -------------------------------------------------------------------------
        # call status plot
        # -------------------------------------------------------------------------

        # ??? how to deal with more than one parameters? still not implemented
        if "status" in plot_settings and plot_settings["status"]:
            if subsystem.type in ["pulser", "pulser_aux", "FC_bsln", "muon"]:
                utils.logger.debug(
                    f"Thresholds are not enabled for {subsystem.type}! Use you own eyes to do checks there"
                )
            else:
                for param in params:
                    # retrieved the necessary info for the specific parameter under study (just in the multi-parameters case)
                    if len(params) == 1:
                        _ = string_visualization.status_plot(
                            subsystem, data_analysis.data, plot_info, pdf
                        )
                    if len(params) > 1:
                        plot_info_param = utils.get_param_info(param, plot_info)
                        _ = string_visualization.status_plot(
                            subsystem, data_analysis.data, plot_info_param, pdf
                        )

        # -------------------------------------------------------------------------
        # save results
        # -------------------------------------------------------------------------

        # building a dictionary with dataframe/plot_info to be later stored in a shelve object
        if saving is not None:
            out_dict = utils.build_out_dict(plot_settings, par_dict_content, out_dict)

    # save in shelve object, overwriting the already existing file with new content (either completely new or new bunches)
    if saving is not None:
        out_file = shelve.open(plt_path + f"-{subsystem.type}")
        out_file["monitoring"] = out_dict
        out_file.close()

    # save in pdf object
    pdf.close()

    utils.logger.info(
        f"All plots saved in: \33[4m{plt_path}-{subsystem.type}.pdf\33[0m"
    )


# -------------------------------------------------------------------------------
# different plot structure functions, defining figures and subplot layouts
# -------------------------------------------------------------------------------

# See mapping user plot structure keywords to corresponding functions in the end of this file


def plot_per_ch(data_analysis: DataFrame, plot_info: dict, pdf: PdfPages):
    # --- choose plot function based on user requested style e.g. vs time or histogram
    plot_style = plot_styles.PLOT_STYLE[plot_info["plot_style"]]
    utils.logger.debug("Plot style: " + plot_info["plot_style"])

    data_analysis = data_analysis.sort_values(["location", "position"])

    # -------------------------------------------------------------------------------

    # separate figure for each string/fiber ("location")
    for location, data_location in data_analysis.groupby("location"):
        utils.logger.debug(f"... {plot_info['locname']} {location}")

        # -------------------------------------------------------------------------------
        # create plot structure: 1 column, N rows with subplot for each channel
        # -------------------------------------------------------------------------------

        # number of channels in this string/fiber
        numch = len(data_location["channel"].unique())
        # create corresponding number of subplots for each channel, set constrained layout to accommodate figure suptitle
        fig, axes = plt.subplots(
            nrows=numch,
            ncols=1,
            figsize=(10, numch * 3),
            sharex=True,
            constrained_layout=True,
        )  # , sharey=True)
        # in case of pulser, axes will be not a list but one axis -> convert to list
        axes = [axes] if numch == 1 else axes

        # -------------------------------------------------------------------------------
        # plot
        # -------------------------------------------------------------------------------

        ax_idx = 0
        # plot one channel on each axis, ordered by position
        for position, data_channel in data_location.groupby("position"):
            utils.logger.debug(f"...... position {position}")
            # define what colors are needed
            # if this function is not called by makes_subsystem_plot() need to define colors locally
            # to be included in a separate function to be called every time (maybe in utils?)
            max_ch_per_string = (
                data_analysis.groupby("location")["position"].nunique().max()
            )
            global COLORS
            COLORS = color_palette("hls", max_ch_per_string).as_hex()

            # plot selected style on this axis
            plot_style(data_channel, fig, axes[ax_idx], plot_info, color=COLORS[ax_idx])

            # --- add summary to axis - only for single channel plots
            # name, position and mean are unique for each channel - take first value
            df_text = data_channel.iloc[0][["channel", "position", "name"]]
            text = df_text["name"] + "\n" + f"channel {df_text['channel']}\n"
            text += (
                f"position {df_text['position']}"
                if plot_info["subsystem"]
                not in ["pulser", "pulser_aux", "FC_bsln", "muon"]
                else ""
            )
            if len(plot_info["parameters"]) == 1:
                # in case of 1 parameter, "param mean" entry is a single string param_mean
                # in case of > 1, it's a list of parameters -> ignore for now and plot mean only for 1 param case
                par_mean = data_channel.iloc[0][
                    plot_info["param_mean"]
                ]  # single number
                if plot_info["parameter"] != "event_rate":
                    fwhm_ch = get_fwhm_for_fixed_ch(
                        data_channel, plot_info["parameter"]
                    )
                    text += f"\nFWHM {fwhm_ch}"

                text += "\n" + (
                    f"mean {round(par_mean,3)} [{plot_info['unit']}]"
                    if par_mean is not None
                    else ""
                )  # handle with care mean='None' situations
            axes[ax_idx].text(1.01, 0.5, text, transform=axes[ax_idx].transAxes)

            # add grid
            axes[ax_idx].grid("major", linestyle="--")
            axes[ax_idx].set_axisbelow(True)
            # remove automatic y label since there will be a shared one
            axes[ax_idx].set_ylabel("")

            # plot limits
            # check if "limits" present, is not for pulser (otherwise crash when plotting e.g. event rate)
            if "limits" in plot_info:
                plot_limits(axes[ax_idx], plot_info["parameters"], plot_info["limits"])

            ax_idx += 1

        # -------------------------------------------------------------------------------
        if plot_info["subsystem"] in ["pulser", "pulser_aux", "FC_bsln", "muon"]:
            y_title = 1.05
            axes[0].set_title("")
        else:
            y_title = 1.01
            axes[0].set_title(f"{plot_info['locname']} {location}")
        fig.suptitle(f"{plot_info['subsystem']} - {plot_info['title']}", y=y_title)

        save_pdf(plt, pdf)

    return fig


def plot_per_cc4(data_analysis: DataFrame, plot_info: dict, pdf: PdfPages):
    if plot_info["subsystem"] in ["pulser", "pulser_aux", "FC_bsln", "muon"]:
        utils.logger.error(
            "\033[91mPlotting per CC4 is not available for %s channel.\nTry again with a different plot structure!\033[0m",
            plot_info["subsystem"],
        )
        exit()
    # --- choose plot function based on user requested style e.g. vs time or histogram
    plot_style = plot_styles.PLOT_STYLE[plot_info["plot_style"]]
    utils.logger.debug("Plot style: " + plot_info["plot_style"])

    # --- create plot structure
    # number of cc4s
    no_cc4_id = len(data_analysis["cc4_id"].unique())
    # set constrained layout to accommodate figure suptitle
    fig, axes = plt.subplots(
        no_cc4_id,
        figsize=(10, no_cc4_id * 3),
        sharex=True,
        sharey=True,
        constrained_layout=True,
    )

    # -------------------------------------------------------------------------------
    # create label of format hardcoded for geds sXX-pX-chXXX-name-CC4channel
    # -------------------------------------------------------------------------------
    labels = data_analysis.groupby("channel").first()[
        ["name", "position", "location", "cc4_channel", "cc4_id"]
    ]
    labels["channel"] = labels.index
    labels["label"] = labels[["location", "position", "name", "cc4_channel"]].apply(
        lambda x: f"s{x[0]}-p{x[1]}-{x[2]}-cc4 ch.{x[3]}", axis=1
    )
    # put it in the table
    data_analysis = data_analysis.set_index("channel")
    data_analysis["label"] = labels["label"]

    # -------------------------------------------------------------------------------
    # plot
    # -------------------------------------------------------------------------------

    data_analysis = data_analysis.sort_values(["cc4_id", "cc4_channel", "label"])
    # new subplot for each string
    ax_idx = 0
    for cc4_id, data_cc4_id in data_analysis.groupby("cc4_id"):
        utils.logger.debug(f"... CC4 {cc4_id}")
        # set colors
        max_ch_per_cc4 = data_analysis.groupby("cc4_id")["cc4_channel"].nunique().max()
        global COLORS
        COLORS = color_palette("hls", max_ch_per_cc4).as_hex()

        # new color for each channel
        col_idx = 0
        labels = []
        for label, data_channel in data_cc4_id.groupby("label"):
            cc4_channel = (label.split("-"))[-1]
            utils.logger.debug(f"...... {cc4_channel}")
            plot_style(data_channel, fig, axes[ax_idx], plot_info, COLORS[col_idx])

            labels.append(label)
            if len(plot_info["parameters"]) == 1:
                if plot_info["parameter"] != "event_rate":
                    fwhm_ch = get_fwhm_for_fixed_ch(
                        data_channel, plot_info["parameter"]
                    )
                    labels[-1] = label + f" - FWHM: {fwhm_ch}"
                else:
                    labels[-1] = label
            col_idx += 1

        # add grid
        axes[ax_idx].grid("major", linestyle="--")
        axes[ax_idx].set_axisbelow(True)
        # beautification
        axes[ax_idx].set_title(f"CC4 {cc4_id}")
        axes[ax_idx].set_ylabel("")
        axes[ax_idx].legend(labels=labels, loc="center left", bbox_to_anchor=(1, 0.5))

        # plot limits
        # check if "limits" present, is not for pulser (otherwise crash when plotting e.g. event rate)
        if "limits" in plot_info:
            plot_limits(axes[ax_idx], plot_info["parameters"], plot_info["limits"])

        ax_idx += 1

    # -------------------------------------------------------------------------------
    y_title = (
        1.05
        if plot_info["subsystem"] in ["pulser", "pulser_aux", "FC_bsln", "muon"]
        else 1.01
    )
    fig.suptitle(f"{plot_info['subsystem']} - {plot_info['title']}", y=y_title)
    save_pdf(plt, pdf)

    return fig


def plot_per_string(data_analysis: DataFrame, plot_info: dict, pdf: PdfPages):
    # --- choose plot function based on user requested style e.g. vs time or histogram
    plot_style = plot_styles.PLOT_STYLE[plot_info["plot_style"]]
    utils.logger.debug("Plot style: " + plot_info["plot_style"])

    # --- create plot structure
    # number of strings/fibers
    no_location = len(data_analysis["location"].unique())
    # set constrained layout to accommodate figure suptitle
    fig, axes = plt.subplots(
        no_location,
        figsize=(10, no_location * 3),
        sharex=True,
        sharey=True,
        constrained_layout=True,
    )
    # in case of pulser, axes will be not a list but one axis -> convert to list
    axes = [axes] if no_location == 1 else axes

    # -------------------------------------------------------------------------------
    # create label of format hardcoded for geds pX-chXXX-name
    # -------------------------------------------------------------------------------

    labels = data_analysis.groupby("channel").first()[["name", "position"]]
    labels["channel"] = labels.index
    labels["label"] = labels[["position", "channel", "name"]].apply(
        lambda x: f"p{x[0]}-ch{str(x[1]).zfill(3)}-{x[2]}", axis=1
    )
    # put it in the table
    data_analysis = data_analysis.set_index("channel")
    data_analysis["label"] = labels["label"]
    data_analysis = data_analysis.sort_values("label")

    # -------------------------------------------------------------------------------
    # plot
    # -------------------------------------------------------------------------------

    data_analysis = data_analysis.sort_values(["location", "label"])
    # new subplot for each string
    ax_idx = 0
    for location, data_location in data_analysis.groupby("location"):
        # define what colors are needed
        # if this function is not called by makes_subsystem_plot() need to define colors
        # to be included in a separate function to be called every time (maybe in utils?)
        max_ch_per_string = (
            data_analysis.groupby("location")["position"].nunique().max()
        )
        global COLORS
        COLORS = color_palette("hls", max_ch_per_string).as_hex()

        utils.logger.debug(f"... {plot_info['locname']} {location}")

        # new color for each channel
        col_idx = 0
        labels = []
        for label, data_channel in data_location.groupby("label"):
            plot_style(data_channel, fig, axes[ax_idx], plot_info, COLORS[col_idx])
            labels.append(label)
            if len(plot_info["parameters"]) == 1:
                if plot_info["parameter"] != "event_rate":
                    fwhm_ch = get_fwhm_for_fixed_ch(
                        data_channel, plot_info["parameter"]
                    )
                    labels[-1] = label + f" - FWHM: {fwhm_ch}"
                else:
                    labels[-1] = label
            col_idx += 1

        # add grid
        axes[ax_idx].grid("major", linestyle="--")
        axes[ax_idx].set_axisbelow(True)
        # beautification
        axes[ax_idx].set_title(f"{plot_info['locname']} {location}")
        axes[ax_idx].set_ylabel("")
        axes[ax_idx].legend(labels=labels, loc="center left", bbox_to_anchor=(1, 0.5))

        # plot limits
        # check if "limits" present, is not for pulser (otherwise crash when plotting e.g. event rate)
        if "limits" in plot_info:
            plot_limits(axes[ax_idx], plot_info["parameters"], plot_info["limits"])

        ax_idx += 1

    # -------------------------------------------------------------------------------
    y_title = (
        1.05
        if plot_info["subsystem"] in ["pulser", "pulser_aux", "FC_bsln", "muon"]
        else 1.01
    )
    fig.suptitle(f"{plot_info['subsystem']} - {plot_info['title']}", y=y_title)

    save_pdf(plt, pdf)

    return fig


def plot_array(data_analysis: DataFrame, plot_info: dict, pdf: PdfPages):
    if plot_info["subsystem"] == "spms":
        utils.logger.error(
            "\033[91mPlotting per array is not available for the spms.\nTry again!\033[0m"
        )
        exit()

    # --- choose plot function based on user requested style
    plot_style = plot_styles.PLOT_STYLE[plot_info["plot_style"]]
    utils.logger.debug("Plot style: " + plot_info["plot_style"])

    # --- create plot structure
    fig, axes = plt.subplots(
        1,  # no of location
        figsize=(10, 3),
        sharex=True,
        sharey=True,
        constrained_layout=True,
    )

    # -------------------------------------------------------------------------------
    # create label of format hardcoded for geds sX-pX-chXXX-name
    # -------------------------------------------------------------------------------
    labels = data_analysis.groupby("channel").first()[["name", "location", "position"]]
    labels["channel"] = labels.index
    labels["label"] = labels[["location", "position", "channel", "name"]].apply(
        lambda x: f"p{x[1]}-ch{str(x[2])}-{x[3]}", axis=1
    )
    # put it in the table
    data_analysis = data_analysis.set_index("channel")
    data_analysis["label"] = labels["label"]
    data_analysis = data_analysis.sort_values("label")

    # -------------------------------------------------------------------------------
    # plot
    # -------------------------------------------------------------------------------
    data_analysis = data_analysis.sort_values(["location", "label"])

    # one color for each string
    col_idx = 0
    # some lists to fill with info, string by string
    labels = []
    channels = []
    legend = []

    # group by string
    for location, data_location in data_analysis.groupby("location"):
        utils.logger.debug(f"... {plot_info['locname']} {location}")

        max_ch_per_string = (
            data_analysis.groupby("location")["position"].nunique().max()
        )
        global COLORS
        COLORS = color_palette("hls", max_ch_per_string).as_hex()

        values_per_string = []  # y values - in each string
        channels_per_string = []  # x values - in each string
        # group by channel
        for label, data_channel in data_location.groupby("label"):
            plot_style(data_channel, fig, axes, plot_info, COLORS[col_idx])

            map_dict = utils.MAP_DICT
            location = data_channel["location"].unique()[0]
            position = data_channel["position"].unique()[0]

            labels.append(label.split("-")[-1])
            channels.append(map_dict[str(location)][str(position)])
            if len(plot_info["parameters"]) == 1:
                values_per_string.append(
                    data_channel[plot_info["parameter"]].unique()[0]
                )
                channels_per_string.append(map_dict[str(location)][str(position)])

        if len(plot_info["parameters"]) == 1:
            # get average of plotted parameter per string (print horizontal line)
            avg_of_string = sum(values_per_string) / len(values_per_string)
            axes.hlines(
                y=avg_of_string,
                xmin=min(channels_per_string),
                xmax=max(channels_per_string),
                color="k",
                linestyle="-",
                linewidth=1,
            )
            utils.logger.debug(f"..... average: {round(avg_of_string, 2)}")

            # get legend entry (print string + colour)
            legend.append(
                mpatches.Patch(
                    color=COLORS[col_idx],
                    label=f"s{location} - avg: {round(avg_of_string, 2)} {plot_info['unit_label']}",
                )
            )

        # LAST thing to update
        col_idx += 1

    # -------------------------------------------------------------------------------
    # add legend
    axes.legend(
        loc=(1.04, 0.0),
        ncol=1,
        frameon=True,
        facecolor="white",
        framealpha=0,
        handles=legend,
    )
    # add grid
    axes.grid("major", linestyle="--")
    # set the grid behind the points
    axes.set_axisbelow(True)
    # beautification
    axes.ylabel = None
    axes.xlabel = None
    # add x labels
    axes.set_xticks(channels)
    axes.set_xticklabels(labels, fontsize=5)
    # rotate x labels
    plt.xticks(rotation=90, ha="center")
    # title/label
    fig.supxlabel("")
    fig.suptitle(f"{plot_info['subsystem']} - {plot_info['title']}", y=1.05)

    save_pdf(plt, pdf)

    return fig


# -------------------------------------------------------------------------------
# SiPM specific structures
# -------------------------------------------------------------------------------


def plot_per_fiber_and_barrel(data_analysis: DataFrame, plot_info: dict, pdf: PdfPages):
    if plot_info["subsystem"] != "spms":
        utils.logger.error(
            "\033[91mPlotting per fiber-barrel is available ONLY for spms.\nTry again!\033[0m"
        )
        exit()
    # here will be a function plotting SiPMs with:
    # - one figure for top and one for bottom SiPMs
    # - each figure has subplots with N columns and M rows where N is the number of fibers, and M is the number of positions (top/bottom -> 2)
    # this function will only work for SiPMs requiring a columns 'barrel' in the channel map
    # add a check in config settings check to make sure geds are not called with this structure to avoid crash


# ~~~~~~~~~~~~~~~~~~~~~~~~~~~~~~~~~~~~~~~~~~~~~~~~~~~~~~~~~~~~~~~~~~~~~~~~~~~~~~~~~~~~~~~~~~~~~~~~~~~~~~~~~~~~~~~~~~~~~~~~~~~
# UNDER CONSTRUCTION!!!
def plot_per_barrel_and_position(
    data_analysis: DataFrame, plot_info: dict, pdf: PdfPages
):
    if plot_info["subsystem"] != "spms":
        utils.logger.error(
            "\033[91mPlotting per barrel-position is available ONLY for spms.\nTry again!\033[0m"
        )
        exit()
    # here will be a function plotting SiPMs with:
    # - one figure for each barrel-position combination (IB-top, IB-bottom, OB-top, OB-bottom) = 4 figures in total

    plot_style = plot_styles.PLOT_STYLE[plot_info["plot_style"]]
    utils.logger.debug("Plot style: " + plot_info["plot_style"])

    par_dict = {}

    # re-arrange dataframe to separate location: from location=[IB-015-016] to location=[IB] & fiber=[015-016]
    data_analysis["fiber"] = (
        data_analysis["location"].str.split("-").str[1].str.join("")
        + "-"
        + data_analysis["location"].str.split("-").str[2].str.join("")
    )
    data_analysis["location"] = (
        data_analysis["location"].str.split("-").str[0].str.join("")
    )

    # -------------------------------------------------------------------------------
    # create label of format hardcoded for geds pX-chXXX-name
    # -------------------------------------------------------------------------------

    labels = data_analysis.groupby("channel").first()[
        ["name", "position", "location", "fiber"]
    ]
    labels["channel"] = labels.index
    labels["label"] = labels[
        ["position", "location", "fiber", "channel", "name"]
    ].apply(lambda x: f"{x[0]}-{x[1]}-{x[2]}-ch{str(x[3]).zfill(3)}-{x[4]}", axis=1)
    # put it in the table
    data_analysis = data_analysis.set_index("channel")
    data_analysis["label"] = labels["label"]
    data_analysis = data_analysis.sort_values("label")

    data_analysis = data_analysis.sort_values(["location", "label"])

    # separate figure for each barrel ("location"= IB, OB)...
    for location, data_location in data_analysis.groupby("location"):
        utils.logger.debug(f"... {location} barrel")
        # ...and position ("position"= bottom, top)
        for position, data_position in data_location.groupby("position"):
            utils.logger.debug(f"..... {position}")

            # -------------------------------------------------------------------------------
            # create plot structure: M columns, N rows with subplots for each channel
            # -------------------------------------------------------------------------------

            # number of channels in this barrel
            if location == "IB":
                num_rows = 3
                num_cols = 3
            if location == "OB":
                num_rows = 4
                num_cols = 5
            # create corresponding number of subplots for each channel, set constrained layout to accommodate figure suptitle
            fig, axes = plt.subplots(
                nrows=num_rows,
                ncols=num_cols,
                figsize=(10, num_rows * 3),
                sharex=True,
                constrained_layout=True,
            )  # , sharey=True)

            # -------------------------------------------------------------------------------
            # plot
            # -------------------------------------------------------------------------------

            data_position = data_position.reset_index()
            channel = data_position["channel"].unique()
            det_idx = 0
            col_idx = 0
            labels = []
            for ax_row in axes:
                for (
                    axes
                ) in ax_row:  # this is already the Axes object (no need to add ax_idx)
                    # plot one channel on each axis, ordered by position
                    data_position = data_position[
                        data_position["channel"] == channel[col_idx]
                    ]  # get only rows for a given channel

                    # plotting...
                    if data_position.empty:
                        det_idx += 1
                        continue

                    plot_style(
                        data_position, fig, axes, plot_info, color=COLORS[det_idx]
                    )
                    labels.append(data_position["label"])

                    if channel[det_idx] not in par_dict.keys():
                        par_dict[channel[det_idx]] = {}

                    # set label as title for each axes
                    text = (
                        data_position["label"][0][4:]
                        if position == "top"
                        else data_position["label"][0][7:]
                    )
                    axes.set_title(label=text, loc="center")

                    # add grid
                    axes.grid("major", linestyle="--")
                    axes.set_axisbelow(True)
                    # remove automatic y label since there will be a shared one
                    axes.set_ylabel("")

                    det_idx += 1
                    col_idx += 1

            fig.suptitle(
                f"{plot_info['subsystem']} - {plot_info['title']}\n{position} {location}",
                y=1.15,
            )
            # fig.supylabel(f'{plotdata.param.label} [{plotdata.param.unit_label}]') # --> plot style
            plt.savefig(pdf, format="pdf", bbox_inches="tight")
            # figures are retained until explicitly closed; close to not consume too much memory
            plt.close()

            with io.BytesIO() as buf:
                fig.savefig(buf, bbox_inches="tight")
                buf.seek(0)
                par_dict[f"figure_plot_{location}_{position}"] = buf.getvalue()

    return par_dict


# -------------------------------------------------------------------------------
# plotting functions
# -------------------------------------------------------------------------------


def get_fwhm_for_fixed_ch(data_channel: DataFrame, parameter: str) -> float:
    """Calculate the FWHM of a given parameter for a given channel."""
    entries = data_channel[parameter]
    entries_avg = np.mean(entries)
    fwhm_ch = 2.355 * np.sqrt(np.mean(np.square(entries - entries_avg)))

    # Determine the number of decimal places based on the magnitude of the value
    decimal_places = max(0, int(-np.floor(np.log10(abs(fwhm_ch)))) + 2)
    # Format the FWHM value with the appropriate number of decimal places
    formatted_fwhm = "{:.{dp}f}".format(fwhm_ch, dp=decimal_places)
    # Remove trailing zeros from the formatted value
    formatted_fwhm = formatted_fwhm.rstrip("0").rstrip(".")

    return formatted_fwhm


def plot_limits(ax: plt.Axes, params: list, limits: Union[list, dict]):
    """Plot limits (if present) on the plot. The multi-params case is carefully handled."""
    # one parameter case
    if len(params) == 1:
        if not all([x is None for x in limits]):
            if limits[0] is not None:
                ax.axhline(y=limits[0], color="red", linestyle="--")
            if limits[1] is not None:
                ax.axhline(y=limits[1], color="red", linestyle="--")
    # multi-parameters case
    if len(params) > 1:
        for idx, param in enumerate(params):
            limits_param = limits[param]
            if not all([x is None for x in limits_param]):
                if limits_param[0] is not None:
                    if idx == 0:
                        ax.axvline(x=limits_param[0], color="red", linestyle="--")
                    if idx == 1:
                        ax.axhline(y=limits_param[0], color="red", linestyle="--")
                if limits_param[1] is not None:
                    if idx == 0:
                        ax.axvline(x=limits_param[1], color="red", linestyle="--")
                    if idx == 1:
                        ax.axhline(y=limits_param[1], color="red", linestyle="--")


def save_pdf(plt, pdf: PdfPages):
    """Save the plot to a PDF file. The plot is closed after saving."""
    if pdf:
        plt.savefig(pdf, format="pdf", bbox_inches="tight")
        plt.close()


# -------------------------------------------------------------------------------
# mapping user keywords to plot style functions
# -------------------------------------------------------------------------------

PLOT_STRUCTURE = {
    "per channel": plot_per_ch,
    "per cc4": plot_per_cc4,
    "per string": plot_per_string,
    "array": plot_array,
    "per fiber": plot_per_fiber_and_barrel,
    "per barrel": plot_per_barrel_and_position,
}<|MERGE_RESOLUTION|>--- conflicted
+++ resolved
@@ -240,11 +240,7 @@
             )
         else:
             utils.logger.debug("Plot structure: %s", plot_settings["plot_structure"])
-<<<<<<< HEAD
-            #plot_structure(data_analysis.data, plot_info, pdf) # ACTIVATE ME !!!!!!!!!!!!!!!!!!!!!!!!!!!!!
-=======
-            # plot_structure(data_analysis.data, plot_info, pdf)
->>>>>>> f27e878a
+            plot_structure(data_analysis.data, plot_info, pdf) 
 
         # For some reason, after some plotting functions the index is set to "channel".
         # We need to set it back otherwise string_visualization.py gets crazy and everything crashes.
