--- conflicted
+++ resolved
@@ -179,10 +179,6 @@
     start_code
                 Starting time of the code
     """
-<<<<<<< HEAD
-=======
-
->>>>>>> 77a0bb8a
     geds_dict = analysis.load_geds()
     spms_dict = analysis.load_spms()
     mean_dict = {}
@@ -208,27 +204,11 @@
             if det_type["geds"] is True:
                 string_geds, string_geds_name = analysis.read_geds(geds_dict)
 
-<<<<<<< HEAD
                 geds_par = par_to_plot["geds"]
                 db_parameters = analysis.load_df_cols(geds_par, "geds")
                 
                 dbconfig_filename, dlconfig_filename = analysis.write_config(files_path, version, string_geds, db_parameters, "geds")
                 data = analysis.read_from_dataloader(dbconfig_filename, dlconfig_filename, query, db_parameters)
-=======
-                db_parameters = par_to_plot["geds"].copy()
-
-                if "uncal_puls" in db_parameters:
-                    db_parameters.remove("uncal_puls")
-                    db_parameters.append("trapTmax")
-
-                db_parameters.append("timestamp")
-                dbconfig_filename, dlconfig_filename = analysis.write_config(
-                    files_path, version, string_geds, db_parameters, "geds"
-                )
-                data = analysis.read_from_dataloader(
-                    dbconfig_filename, dlconfig_filename, query, db_parameters
-                )
->>>>>>> 77a0bb8a
 
                 if len(geds_par) == 0:
                     logging.error("Geds: NO parameters have been enabled!")
@@ -244,14 +224,9 @@
                                 if len(det_list) == 0:
                                     continue
 
-<<<<<<< HEAD
-                                    if par in three_dim_pars:
-                                        string_mean_dict, map_dict = plot.plot_wtrfll(
-                                            data,
-=======
                                 if par in three_dim_pars:
                                     string_mean_dict, map_dict = plot.plot_wtrfll(
-                                        dsp_files,
+                                        data,
                                         det_list,
                                         par,
                                         time_cut,
@@ -270,8 +245,7 @@
                                             string_mean_dict,
                                             map_dict,
                                         ) = plot.plot_par_vs_time(
-                                            dsp_files,
->>>>>>> 77a0bb8a
+                                            data,
                                             det_list,
                                             par,
                                             time_cut,
@@ -285,26 +259,6 @@
                                             pdf,
                                         )
                                     else:
-<<<<<<< HEAD
-                                        if par == "K_lines":
-                                            (
-                                                string_mean_dict,
-                                                map_dict,
-                                            ) = plot.plot_par_vs_time(
-                                                data,
-                                                det_list,
-                                                par,
-                                                time_cut,
-                                                "geds",
-                                                string,
-                                                geds_dict,
-                                                all_ievt,
-                                                puls_only_ievt,
-                                                not_puls_ievt,
-                                                start_code,
-                                                pdf,
-                                            )
-=======
                                         (
                                             string_mean_dict,
                                             map_dict,
@@ -322,9 +276,8 @@
                                             start_code,
                                             pdf,
                                         )
-                                        # perchè questa linea non c'era nella versione di Sofia?
-                                        if string_mean_dict == 0:
-                                            continue
+                                        #if string_mean_dict == 0:
+                                        #    continue
                                 if map_dict is not None:
                                     for det, status in map_dict.items():
                                         det_status_dict[det] = status
@@ -333,7 +286,6 @@
                                     for k in string_mean_dict:
                                         if k in mean_dict:
                                             mean_dict[k].update(string_mean_dict[k])
->>>>>>> 77a0bb8a
                                         else:
                                             mean_dict[k] = string_mean_dict[k]
 
@@ -371,21 +323,10 @@
                         string_spms_name,
                     ) = analysis.read_spms(spms_dict)
 
-<<<<<<< HEAD
                     spms_par = par_to_plot["spms"]
                     db_parameters = analysis.load_df_cols(spms_par, "spms")
                     dbconfig_filename, dlconfig_filename = analysis.write_config(files_path, version, string_geds, db_parameters, "spms")
                     data = analysis.read_from_dataloader(dbconfig_filename, dlconfig_filename, query, db_parameters)
-=======
-                    db_parameters = par_to_plot["spms"].copy()
-                    db_parameters.append("timestamp")
-                    dbconfig_filename, dlconfig_filename = analysis.write_config(
-                        files_path, version, string_geds, db_parameters, "geds"
-                    )
-                    data = analysis.read_from_dataloader(
-                        dbconfig_filename, dlconfig_filename, query, db_parameters
-                    )
->>>>>>> 77a0bb8a
 
                     if len(spms_par) == 0:
                         logging.error("Spms: NO parameters have been enabled!")
