import importlib.resources
import json
import logging
import os
from datetime import datetime

import numpy as np
import pygama.lgdo.lh5_store as lh5
from pygama.lgdo import LH5Store
from pygama.raw.orca import orca_streamer

from . import timecut

pkg = importlib.resources.files("legend_data_monitor")


def read_json_files():
    """Read json files of 'settings/' folder and return three lists."""
    with open("config.json") as f:
        data_config = json.load(f)
    with open(pkg / "settings" / "par-settings.json") as g:
        data_par = json.load(g)
    with open(pkg / "settings" / "plot-settings.json") as h:
        data_plot = json.load(h)
    j_config = []
    j_par = []
    j_plot = []

    j_config.append(data_config["run_info"])  # 0
    j_config.append(data_config["period"])  # 1
    j_config.append(data_config["run"])  # 2
    j_config.append(data_config["datatype"])  # 3
    j_config.append(data_config["det_type"])  # 4
    j_config.append(data_config["par_to_plot"])  # 5
    j_config.append(data_config["time_slice"])  # 6
    j_config.append(data_config["time_window"])  # 7
    j_config.append(data_config["last_hours"])  # 8
    j_config.append(data_config["status"])  # 9
    j_config.append(data_config["time-format"])  # 10
    j_config.append(data_config["verbose"])  # 11

    j_par.append(data_par["par_to_plot"])  # 0

    j_plot.append(data_plot["spms_name_dict"])  # 0
    j_plot.append(data_plot["geds_name_dict"])  # 1
    j_plot.append(data_plot["spms_col_dict"])  # 2
    j_plot.append(data_plot["geds_col_dict"])  # 3

    return j_config, j_par, j_plot


j_config, j_par, j_plot = read_json_files()


def load_channels(raw_files):
    """
    Load channel map.

    Description
    -----------
    Return 3 dictionaries for geds/spms/other (pulser, aux)
    containing info about the crate, card, and orca channel.

    Parameters
    ----------
    raw_files : list
                Strings of lh5 raw files
    """
    channels = lh5.ls(raw_files[0], "")
    filename = os.path.basename(raw_files[0])
    fn_split = filename.split("-")
    orca_name = (
        f"{fn_split[0]}-{fn_split[1]}-{fn_split[2]}-{fn_split[3]}-{fn_split[4]}.orca"
    )
    data_type = fn_split[3]
    orca_path = j_config[0]["path"]["orca-files"]
    period = j_config[1]
    run = j_config[2]
    orca_file = f"{orca_path}{data_type}/{period}/{run}/{orca_name}"
    orstr = orca_streamer.OrcaStreamer()
    orstr.open_stream(orca_file)
    channel_map = json.loads(orstr.header["ObjectInfo"]["ORL200Model"]["DetectorMap"])
    store = LH5Store()

    geds_dict = {}
    spms_dict = {}
    other_dict = {}

    for ch in channels:
        crate = store.read_object(f"{ch}/raw/crate", raw_files[0])[0].nda[0]
        card = store.read_object(f"{ch}/raw/card", raw_files[0])[0].nda[0]
        ch_orca = store.read_object(f"{ch}/raw/ch_orca", raw_files[0])[0].nda[0]
        daq_dict = {}
        daq_dict["crate"] = crate
        daq_dict["card"] = card
        daq_dict["ch_orca"] = ch_orca

        if crate == 0:
            for det, entry in channel_map.items():
                if (
                    entry["daq"]["crate"] == f"{crate}"
                    and entry["daq"]["board_slot"] == f"{card}"
                    and entry["daq"]["board_ch"] == f"{ch_orca}"
                ):
                    string_dict = {}
                    string_dict["number"] = entry["string"]["number"]
                    string_dict["position"] = entry["string"]["position"]

                    geds_dict[ch] = {
                        "system": "ged",
                        "det": det,
                        "string": string_dict,
                        "daq": daq_dict,
                    }

        if crate == 1:
            other_dict[ch] = {"system": "--", "daq": daq_dict}
        if crate == 2:
            spms_dict[ch] = {"system": "spm", "daq": daq_dict}

    return geds_dict, spms_dict, other_dict


def read_geds(geds_dict):
    """
    Build an array of germanium strings.

    Parameters
    ----------
    geds_dict: dictionary
               Contains info (crate, card, ch_orca) for geds
    """
    string_tot = []
    string_name = []

    # no of strings
    str_no = [
        v["string"]["number"]
        for k, v in geds_dict.items()
        if v["string"]["number"] != "--"
    ]
    min_str = int(min(str_no))
    max_str = int(max(str_no))
    idx = min_str

    # fill lists with strings of channels ('while' loop over no of string)
    while idx <= max_str:
        string = [k for k, v in geds_dict.items() if v["string"]["number"] == str(idx)]
        pos = []
        for v1 in geds_dict.values():
            for k2, v2 in v1.items():
                if k2 == "string":
                    for k3, v3 in v2.items():
                        if k3 == "position" and v1["string"]["number"] == str(idx):
                            pos.append(v3)

        if len(string) == 0:
            idx += 1
        else:
            # order channels within a string
            pos, string = (list(t) for t in zip(*sorted(zip(pos, string))))
            string_tot.append(string)
            string_name.append(f"{idx}")
            idx += 1

    return string_tot, string_name


def read_spms(spms_dict):
    """
    Build two lists for IN and OUT spms.

    Parameters
    ----------
    spms_dict: dictionary
               Contains info (crate, card, ch_orca) for spms
    """
    spms_map = json.load(open(pkg / "settings" / "spms_map.json"))
    top_ob = []
    bot_ob = []
    top_ib = []
    bot_ib = []

    # loop over spms channels (i.e. channels w/ crate=2)
    for ch in list(spms_dict.keys()):
        card = spms_dict[ch]["daq"]["card"]
        ch_orca = spms_dict[ch]["daq"]["ch_orca"]

        idx = "0"
        for serial in list(spms_map.keys()):
            if (
                spms_map[serial]["card"] == card
                and spms_map[serial]["ch_orca"] == ch_orca
            ):
                idx = str(serial)
        if idx == "0":
            continue

        spms_type = spms_map[idx]["type"]
        spms_pos = spms_map[idx]["pos"]
        if spms_type == "OB" and spms_pos == "top":
            top_ob.append(ch)
        if spms_type == "OB" and spms_pos == "bot":
            bot_ob.append(ch)
        if spms_type == "IB" and spms_pos == "top":
            top_ib.append(ch)
        if spms_type == "IB" and spms_pos == "bot":
            bot_ib.append(ch)

    half_len_top_ob = int(len(top_ob) / 2)
    half_len_bot_ob = int(len(bot_ob) / 2)
    top_ob_1 = top_ob[half_len_top_ob:]
    top_ob_2 = top_ob[:half_len_top_ob]
    bot_ob_1 = bot_ob[half_len_bot_ob:]
    bot_ob_2 = bot_ob[:half_len_bot_ob]
<<<<<<< HEAD
    string_tot_div = [top_ob_1, top_ob_2, bot_ob_1, bot_ob_2, top_ib, bot_ib]
    string_name_div = ["top_OB-1", "top_OB-2", "bot_OB-1", "bot_OB-2", "top_IB", "bot_IB"]
    
    string_tot = [top_ob, bot_ob, top_ib, bot_ib]
=======
    string_tot_div = [top_ob_1, top_ob_2, bot_ob_1, bot_ob_2, top_ob, bot_ob]
    string_name_div = [
        "top_OB (1)",
        "top_OB (2)",
        "bot_OB (1)",
        "bot_OB (2)",
        "top_IB",
        "bot_IB",
    ]

    string_tot = [top_ob, bot_ob, top_ob, bot_ob]
>>>>>>> ff502d00
    string_name = ["top_OB", "bot_OB", "top_IB", "bot_IB"]

    return string_tot, string_name, string_tot_div, string_name_div


def check_par_values(times_average, par_average, parameter, detector, det_type):
    """
    Check parameter values.

    Description
    -----------
    Check if a given parameter is above or below a given threshold. If this
    happens, the corresponding UTC interval time at which this happens is recorded
    in the .log file as a WARNING together with the parameter and detector names.


    Parameters
    ----------
    times_average: array
                   Array with x-axis time average values
    par_average  : array
                   Array with y-axis parameter average values
    parameter    : string
                   Name of the parameter to plot
    detector     : string
                   Channel of the detector
    det_type     : string
                   Type of detector (geds or spms)
    """
    low_lim = j_par[0][parameter]["limit"][det_type][0]
    upp_lim = j_par[0][parameter]["limit"][det_type][1]
    units = j_par[0][parameter]["units"]
    thr_flag = 0

    idx = 0
    while idx + 1 < len(par_average):
        # value below the threshold
        if low_lim != "null":
            if par_average[idx] < low_lim:
                thr_flag = 1  # problems!
                j = 0
                time1 = datetime.fromtimestamp(times_average[idx]).strftime(
                    "%d/%m %H:%M:%S"
                )
                while par_average[idx + j] < low_lim and idx + j + 1 < len(par_average):
                    j = j + 1
                idx = idx + j - 1
                time2 = datetime.fromtimestamp(times_average[idx]).strftime(
                    "%d/%m %H:%M:%S"
                )
                if time1 == time2:
                    logging.warning(
                        f' "{parameter}"<{low_lim} {units} (at {time1}) for ch={detector}'
                    )
                else:
                    logging.warning(
                        f' "{parameter}"<{low_lim} {units} ({time1} -> {time2}) for ch={detector}'
                    )
            idx = idx + 1
        # value above the threshold
        if upp_lim != "null":
            if par_average[idx] > upp_lim:
                thr_flag = 1  # problems!
                j = 0
                time1 = datetime.fromtimestamp(times_average[idx]).strftime(
                    "%d/%m %H:%M:%S"
                )
                while par_average[idx + j] > upp_lim and idx + j + 1 < len(par_average):
                    j = j + 1
                idx = idx + j - 1
                time2 = datetime.fromtimestamp(times_average[idx]).strftime(
                    "%d/%m %H:%M:%S"
                )
                if time1 == time2:
                    logging.warning(
                        f' "{parameter}">{upp_lim} {units} (at {time1}) for ch={detector}'
                    )
                else:
                    logging.warning(
                        f' "{parameter}">{upp_lim} {units} ({time1} -> {time2}) for ch={detector}'
                    )
            idx = idx + 1
        # value within the limits
        else:
            idx = idx + 1

    return thr_flag


def build_utime_array(raw_files, detector, det_type):
    """
    Return an array with shifted time arrays for geds detectors.

    Parameters
    ----------
    raw_files : list
                Strings of lh5 raw files
    detector  : string
                Channel of the detector
    det_type  : string
                Type of detector (geds or spms)
    """
    if det_type == "spms":
        utime_array = load_shifted_times(raw_files, "spms", detector)
    if det_type == "geds":
        utime_array = load_shifted_times(raw_files, "geds", detector)

    return utime_array


def load_shifted_times(raw_files, det_type, detector):
    """
    Return an array with shifted time arrays for spms detectors.

    Parameters
    ----------
    raw_files    : list/string
                   Strings of lh5 raw files
    det_type      : string
                   Type of detector (geds or spms)
    detector     : string
                   Name of the detector
    """
    utime_array = np.empty((0, 0))
    tmp_array = np.empty((0, 0))

    if isinstance(raw_files, list):
        for raw_file in raw_files:
            tmp_array = lh5.load_nda(raw_file, ["runtime"], detector + "/raw")[
                "runtime"
            ]
            utime_array = np.append(
                utime_array, add_offset_to_timestamp(tmp_array, raw_file)
            )
    else:
        tmp_array = lh5.load_nda(raw_files, ["runtime"], detector + "/raw")["runtime"]
        utime_array = np.append(
            utime_array, add_offset_to_timestamp(tmp_array, raw_files)
        )

    return utime_array


def add_offset_to_timestamp(tmp_array, raw_file):
    """
    Add a time shift to the filename given by the time shown in 'runtime'.

    Parameters
    ----------
    tmp_array : array
                Time since beginning of file
    raw_file  : string
                String of lh5 raw file
    """
    date_time = (((raw_file.split("/")[-1]).split("-")[4]).split("Z")[0]).split("T")
    date = date_time[0]
    time = date_time[1]
    run_start = datetime.strptime(date + time, "%Y%m%d%H%M%S")
    utime_array = tmp_array + np.full(tmp_array.size, run_start.timestamp())

    return utime_array


def build_par_array(raw_files, dsp_files, parameter, detector, det_type):
    """
    Build an array with parameter values.

    Parameters
    ----------
    raw_files   : list
                  Strings of lh5 raw files
    dsp_files   : list
                  Strings of lh5 dsp files
    parameter   : string
                  Name of the parameter
    detector    : string
                  Channel of the detector
    det_type    : string
                  Type of detector (geds or spms)
    """
    utime_array = build_utime_array(raw_files, detector, det_type)
    if j_par[0][parameter]["tier"] == 1:
        par_array = lh5.load_nda(raw_files, [parameter], detector + "/raw/")[parameter]
    else:
        par_array = lh5.load_nda(dsp_files, [parameter], detector + "/dsp/")[parameter]
        if len(par_array) == 2 * len(utime_array):
            par_array = par_array[: len(utime_array)]

    return par_array


def time_analysis(utime_array, par_array, time_cut):
    """
    Return the timestamp & parameter lists after the time cuts.

    Parameters
    ----------
    utime_array : array
                  Array of (already shifted) timestamps
    par_array   : array
                  Array with parameter values
    time_cut    : list
                  List with info about time cuts
    """
    # time window analysis
    if len(time_cut) == 4:
        start_index, end_index = timecut.min_max_timestamp_thr(
            utime_array.tolist(),
            time_cut[0] + " " + time_cut[1],
            time_cut[2] + " " + time_cut[3],
        )
        # to handle particular cases where the timestamp array is outside the time window:
        if end_index != end_index or start_index != start_index:
            return [], []
        if len(utime_array) != 0:
            utime_array = timecut.cut_array_in_min_max(
                utime_array, start_index, end_index
            )
        if len(par_array) != 0:
            par_array = timecut.cut_array_in_min_max(par_array, start_index, end_index)
    # last X hours analysis
    if len(time_cut) == 3:
        start_index = timecut.min_timestamp_thr(utime_array.tolist(), time_cut)
        if len(utime_array) != 0:
            utime_array = timecut.cut_array_below_min(utime_array, start_index)
        if len(par_array) != 0:
            par_array = timecut.cut_array_below_min(par_array, start_index)

    return utime_array, par_array


def par_time_average(utime_array, par_array, time_slice):
    """
    Compute time average using time slice.

    Description
    -----------
    Redifines the time/parameter arrays by selecting only
    values that differ by a quantity equal to 'time_slice'.

    Parameters
    ----------
    utime_array : array
                  Array of (already shifted) timestamps
    par_array   : array
                  Array with parameter values
    time_slice  : int
                  Step value to separate parameter values in plot
    """
    bins = np.arange(
        (np.amin(utime_array) // time_slice) * time_slice,
        ((np.amax(utime_array) // time_slice) + 2) * time_slice,
        time_slice,
    )
    binned = np.digitize(utime_array, bins)
    bin_nos = np.unique(binned)

    par_average = np.zeros(len(bins) - 1)
    par_average[:] = np.nan
    par_std = np.zeros(len(bins) - 1)
    par_std[:] = np.nan
    for i in bin_nos:
        par_average[i - 1] = np.mean(par_array[np.where(binned == i)[0]])
        par_std[i - 1] = np.std(par_array[np.where(binned == i)[0]])
    times_average = (bins[:-1] + bins[1:]) / 2

    return times_average, par_average


def puls_analysis(raw_file, detector, det_type):
    """
    Select pulser events.

    Description
    -----------
    Returns an array with pulser only entries, an array with detector and
    pulser entries, an array with detector only entries.


    Parameters
    ----------
    raw_file : string
               lh5 raw file
    detector : string
               Channel of the detector
    det_type : string
               Type of detector (geds or spms)
    """
    wfs = lh5.load_nda(raw_file, ["values"], "ch000/raw/waveform")["values"]
    det_and_puls_ievt = lh5.load_nda(raw_file, ["eventnumber"], detector + "/raw")[
        "eventnumber"
    ]  # detector+pulser events
    puls_ievt = lh5.load_nda(raw_file, ["eventnumber"], "ch000/raw")[
        "eventnumber"
    ]  # not all events are pulser events
    pulser_entry = []
    not_pulser_entry = []

    """
    for idx,_wf in enumerate(wfs):
        # if len([*filter(lambda x: x >= 17000, wf)]):
        # if any(y > 17000 for y in wf):
        if sum(wf) / len(wf) > 15000:
            pulser_entry.append(idx)
        else:
            not_pulser_entry.append(idx)
    """
    for idx in range(0, len(wfs)):
        not_pulser_entry.append(idx)

    # pulser entries
    puls_only_ievt = puls_ievt[np.isin(puls_ievt, pulser_entry)]
    # not pulser entries
    not_puls_ievt = puls_ievt[np.isin(puls_ievt, not_pulser_entry)]
    # detector entries
    det_only_ievt = det_and_puls_ievt[np.isin(det_and_puls_ievt, not_puls_ievt)]

    return puls_only_ievt, det_and_puls_ievt, det_only_ievt


def remove_nan_values(par_array, time_array):
    """
    Remove NaN values from arrays.

    Description
    -----------
    Removes the 'nan' values that appear in
    the array with the parameters values (and,
    consequently, the corresponding entries in the
    time array).

    Parameters
    ----------
    par_array  : array
                 Array with parameter values
    time_array : array
                 Array with time values
    """
    par_array_no_nan = []
    time_array_no_nan = []

    if np.isnan(par_array).any():
        par_array_no_nan = par_array[~np.isnan(par_array)]
        time_array_no_nan = time_array[~np.isnan(par_array)]
    else:
        par_array_no_nan = par_array
        time_array_no_nan = time_array

    return np.asarray(par_array_no_nan), np.asarray(time_array_no_nan)<|MERGE_RESOLUTION|>--- conflicted
+++ resolved
@@ -213,24 +213,11 @@
     top_ob_2 = top_ob[:half_len_top_ob]
     bot_ob_1 = bot_ob[half_len_bot_ob:]
     bot_ob_2 = bot_ob[:half_len_bot_ob]
-<<<<<<< HEAD
+
     string_tot_div = [top_ob_1, top_ob_2, bot_ob_1, bot_ob_2, top_ib, bot_ib]
     string_name_div = ["top_OB-1", "top_OB-2", "bot_OB-1", "bot_OB-2", "top_IB", "bot_IB"]
     
     string_tot = [top_ob, bot_ob, top_ib, bot_ib]
-=======
-    string_tot_div = [top_ob_1, top_ob_2, bot_ob_1, bot_ob_2, top_ob, bot_ob]
-    string_name_div = [
-        "top_OB (1)",
-        "top_OB (2)",
-        "bot_OB (1)",
-        "bot_OB (2)",
-        "top_IB",
-        "bot_IB",
-    ]
-
-    string_tot = [top_ob, bot_ob, top_ob, bot_ob]
->>>>>>> ff502d00
     string_name = ["top_OB", "bot_OB", "top_IB", "bot_IB"]
 
     return string_tot, string_name, string_tot_div, string_name_div
