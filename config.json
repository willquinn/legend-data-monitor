{
  "run_info": {
    "exp": "l60",
    "path": {
      "lh5-files": "/data1/shared/l60/l60-prodven-v1/prod-ref/",
      "version": "v06.00",
      "orca-files": "/data1/shared/l60/l60-daq/daq-v01/",
      "output-path": "/data1/users/morella/legend-data-monitor/"
    }
  },
  "period": "p01",
  "run": "r026",
  "datatype": "phy",
  "det_type": {
    "spms": false,
    "geds": true,
    "ch000": false
  },
  "par_to_plot": {
    "README": "Select here the parameters you want to plot for spms and geds (see 'Available-par' for parameters that are available to study).",
    "spms": [],
<<<<<<< HEAD
    "geds": ["AoE"],
=======
    "geds": ["baseline"],
>>>>>>> 40168151
    "ch000": ["wf_max"],

    "pulser": {
      "README": "Specify for which parameters you want to keep only pulser events (in 'keep_puls_pars') or only physical events (in 'keep_phys_pars'), otherwise every events will be kept.",
<<<<<<< HEAD
      "keep_puls_pars": [
        "uncal_puls",
        "cal_puls",
        "baseline",
        "event_rate",
        "A_max",
        "bl_mean",
        "AoE",
        "bl_std"
      ],
=======
      "keep_puls_pars": ["uncal_puls", "cal_puls", "baseline", "event_rate", "AoE", "bl_mean", "bl_std", "AoE_Classifier", "AoE_Corrected"],
>>>>>>> 40168151
      "keep_phys_pars": ["K_lines"]
    },

    "plot_values": {
      "README": "Specify here the parameters for which you want the absolute value (and not the percentage variation wrt the mean value).",
      "no_variation_pars": [
        "event_rate",
        "K_lines",
	"AoE_Classifier",
        "wf_max"
      ]
    },

    "Available-par": {
      "README": "Most of dsp parameters are available for being plotted. Parameters that were taken into account are: bl_mean, bl_std, baseline, bl_difference, AoE, trapTmax (pulser), wf_max (pulser), K_lines (phys), uncal_puls (pulser), cal_puls (pulser), event_rate.",
      "Other-par": {
        "event_rate": {
          "README": "Event rate. Change 'dt' and 'units' if needed. 'dt' is the time interval (in [s]) in which rate is evaluated: rate=cts/dt. 'units' can be chosen among: mHz, Hz, kHz.",
          "dt": {
            "spms": 1,
            "geds": 1,
            "ch000": 1
          },
          "units": {
            "spms": "Hz",
            "geds": "Hz",
            "ch000": "Hz"
          }
        },
        "lc": {
          "README": "Leakage current (available only for data with pulser) - L60 conversion is needed"
        },
        "gain": {
          "README": "(uncalibrated) gain (available only for SiPMs) - not checked for L60 data"
        }
      }
    }
  },
  "plot_style": {
    "README": "Specify here which parameter you want to plot in 2D. The other parameters will be automatically plotted in 3D. Set to true 'par_average' if you want to average over 'step' entries, otherwise set it to false.",
    "two_dim_pars": ["K_lines"],
    "par_average": {
	    "flag": false,
	    "step": 50
    }
  },
  "time_window": {
    "enabled": false,
    "start_date": "17/09/2022",
    "start_hour": "12:00:00",
    "end_date": "17/09/2022",
    "end_hour": "16:00:00"
  },
  "last_hours": {
    "enabled": false,
    "prod_time": {
      "days": 37,
      "hours": 20,
      "minutes": 0
    }
  },
  "status": {
    "README": "If 'true', detectors' status (OK, OFF, AC, ...) is checked and selected parameters are plotted if a detector is problematic.",
    "spms": false,
    "geds": false,
    "ch000": false
  },
  "time-format": {
    "README": "Choose the time format of your plots: day/month-time, day/month, time",
    "frmt": "day/month-time"
  },
  "verbose": true
}<|MERGE_RESOLUTION|>--- conflicted
+++ resolved
@@ -19,29 +19,12 @@
   "par_to_plot": {
     "README": "Select here the parameters you want to plot for spms and geds (see 'Available-par' for parameters that are available to study).",
     "spms": [],
-<<<<<<< HEAD
-    "geds": ["AoE"],
-=======
     "geds": ["baseline"],
->>>>>>> 40168151
     "ch000": ["wf_max"],
 
     "pulser": {
       "README": "Specify for which parameters you want to keep only pulser events (in 'keep_puls_pars') or only physical events (in 'keep_phys_pars'), otherwise every events will be kept.",
-<<<<<<< HEAD
-      "keep_puls_pars": [
-        "uncal_puls",
-        "cal_puls",
-        "baseline",
-        "event_rate",
-        "A_max",
-        "bl_mean",
-        "AoE",
-        "bl_std"
-      ],
-=======
       "keep_puls_pars": ["uncal_puls", "cal_puls", "baseline", "event_rate", "AoE", "bl_mean", "bl_std", "AoE_Classifier", "AoE_Corrected"],
->>>>>>> 40168151
       "keep_phys_pars": ["K_lines"]
     },
 
